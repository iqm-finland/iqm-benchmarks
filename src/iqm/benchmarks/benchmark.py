# Copyright 2024 IQM Benchmarks developers
#
# Licensed under the Apache License, Version 2.0 (the "License");
# you may not use this file except in compliance with the License.
# You may obtain a copy of the License at
#
#     http://www.apache.org/licenses/LICENSE-2.0
#
# Unless required by applicable law or agreed to in writing, software
# distributed under the License is distributed on an "AS IS" BASIS,
# WITHOUT WARRANTIES OR CONDITIONS OF ANY KIND, either express or implied.
# See the License for the specific language governing permissions and
# limitations under the License.

"""
Generic Benchmark class
"""

from abc import ABC, abstractmethod
from copy import deepcopy
from typing import Dict, Literal, Optional, OrderedDict, Type

from matplotlib.figure import Figure
from pydantic import BaseModel

from iqm.iqm_client.models import DDStrategy
from iqm.qiskit_iqm.iqm_backend import IQMBackendBase


class BenchmarkBase(ABC):
    """
    The base implementation of all benchmarks, from which they inherit.
    """

    def __init__(
        self,
        backend: IQMBackendBase,
        configuration: "BenchmarkConfigurationBase",
    ):
        """Construct the BenchmarkBase class.

        Args:
            backend (IQMBackendBase): the backend to execute the benchmark on
            configuration (BenchmarkConfigurationBase): the configuration of the benchmark
        """
        self.backend = backend
        self.configuration = configuration
        self.serializable_configuration = deepcopy(self.configuration)
        self.serializable_configuration.benchmark = self.name()

        self.shots = self.configuration.shots
        self.calset_id = self.configuration.calset_id
        self.max_gates_per_batch = self.configuration.max_gates_per_batch
        self.max_circuits_per_batch = self.configuration.max_circuits_per_batch

        self.routing_method = self.configuration.routing_method
        self.physical_layout = self.configuration.physical_layout

        self.raw_data: Dict = {}
        self.job_meta: Dict = {}
        self.results: Dict = {}
        self.raw_results: Dict = {}

        self.untranspiled_circuits: Dict[str, Dict[int, list]] = {}
        self.transpiled_circuits: Dict[str, Dict[int, list]] = {}

        self.figures: Dict[str, Figure] = {}

    @classmethod
    @abstractmethod
    def name(cls):
        """Return the name of the benchmark."""

    @abstractmethod
    def execute_full_benchmark(self):
        """Execute the full benchmark on the given backend."""

    @staticmethod
    def check_requirements(all_benchmarks: OrderedDict[str, "BenchmarkBase"]) -> OrderedDict[str, "BenchmarkBase"]:
        """Check whether the requirements for the benchmark are met, returning a valid benchmark dictionary."""
        return all_benchmarks

    def generate_requirements(self, all_benchmarks: OrderedDict[str, "BenchmarkBase"]) -> None:
        """Generate the required attributes for execution."""


class BenchmarkConfigurationBase(BaseModel):
    """Benchmark configuration base.

    Attributes:
        benchmark (Type[BenchmarkBase]): the benchmark configuration.
        shots (int): the number of shots to use in circuit execution.
                * Default for all benchmarks is 2**8.
        max_gates_per_batch (Optional[int]): the maximum number of gates per circuit batch.
                * Default for all benchmarks is None.
        max_circuits_per_batch (Optional[int]): the maximum number of circuits per batch.
                * Default for all benchmarks is None.
        calset_id (Optional[str]): the calibration ID to use in circuit execution.
                * Default for all benchmarks is None (uses last available calibration ID).
        routing_method (Literal["basic", "lookahead", "stochastic", "sabre", "none"]): the Qiskit routing method to use in transpilation.
                * Default for all benchmarks is "sabre".
        physical_layout (Literal["fixed", "batching"]): whether physical layout is constrained during transpilation to selected physical qubits.
                - "fixed": physical layout is constrained during transpilation to the selected initial physical qubits.
                - "batching": physical layout is allowed to use any other physical qubits, and circuits are batched according to final measured qubits.
                * Default for all benchmarks is "fixed".
<<<<<<< HEAD
        use_dd (bool): Boolean flag determining if dynamical decoupling is enabled during circuit execution
=======
        use_dd (bool): Boolean flag determining whether to enable dynamical decoupling during circuit execution.
>>>>>>> de08bf86
            * Default: False
    """

    benchmark: Type[BenchmarkBase]
    shots: int = 2**8
    max_gates_per_batch: Optional[int] = None
    max_circuits_per_batch: Optional[int] = None
    calset_id: Optional[str] = None
    routing_method: Literal["basic", "lookahead", "stochastic", "sabre", "none"] = "sabre"
    physical_layout: Literal["fixed", "batching"] = "fixed"
    use_dd: Optional[bool] = False
    dd_strategy: Optional[DDStrategy] = None<|MERGE_RESOLUTION|>--- conflicted
+++ resolved
@@ -103,11 +103,7 @@
                 - "fixed": physical layout is constrained during transpilation to the selected initial physical qubits.
                 - "batching": physical layout is allowed to use any other physical qubits, and circuits are batched according to final measured qubits.
                 * Default for all benchmarks is "fixed".
-<<<<<<< HEAD
-        use_dd (bool): Boolean flag determining if dynamical decoupling is enabled during circuit execution
-=======
         use_dd (bool): Boolean flag determining whether to enable dynamical decoupling during circuit execution.
->>>>>>> de08bf86
             * Default: False
     """
 
