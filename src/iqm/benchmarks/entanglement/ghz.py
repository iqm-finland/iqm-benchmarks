# Copyright 2024 IQM Benchmarks developers
#
# Licensed under the Apache License, Version 2.0 (the "License");
# you may not use this file except in compliance with the License.
# You may obtain a copy of the License at
#
#     http://www.apache.org/licenses/LICENSE-2.0
#
# Unless required by applicable law or agreed to in writing, software
# distributed under the License is distributed on an "AS IS" BASIS,
# WITHOUT WARRANTIES OR CONDITIONS OF ANY KIND, either express or implied.
# See the License for the specific language governing permissions and
# limitations under the License.

"""
GHZ state benchmark
"""

from io import BytesIO
from itertools import chain
import json
from time import strftime
from typing import Any, Dict, List, Optional, Sequence, Tuple, Type, cast

import networkx
from networkx import Graph, all_pairs_shortest_path, is_connected, minimum_spanning_tree
import numpy as np
import pycurl
from qiskit import QuantumCircuit, transpile
from qiskit.quantum_info import random_clifford
from qiskit.transpiler import CouplingMap
from qiskit_aer import Aer
from scipy.spatial.distance import hamming
import xarray as xr

from iqm.benchmarks.benchmark import BenchmarkConfigurationBase
from iqm.benchmarks.benchmark_definition import (
    Benchmark,
    BenchmarkAnalysisResult,
    BenchmarkObservation,
    BenchmarkObservationIdentifier,
    BenchmarkRunResult,
    add_counts_to_dataset,
)
from iqm.benchmarks.logging_config import qcvv_logger
from iqm.benchmarks.readout_mitigation import apply_readout_error_mitigation
from iqm.benchmarks.utils import (
    perform_backend_transpilation,
    reduce_to_active_qubits,
    retrieve_all_counts,
    set_coupling_map,
    submit_execute,
    timeit,
    xrvariable_to_counts,
)
from iqm.qiskit_iqm.iqm_backend import IQMBackendBase


@timeit
def append_rms(
    circuit: QuantumCircuit,
    num_rms: int,
    backend: IQMBackendBase,
    # optimize_sqg: bool = False,
) -> List[QuantumCircuit]:
    """
    Appends 1Q Clifford gates sampled uniformly at random to all qubits in the given circuit.
    Args:
        circuit (QuantumCircuit):
        num_rms (int):
        backend (Optional[IQMBackendBase]): whether Cliffords are decomposed for the given backend
    Returns:
        List[QuantumCircuit] of the original circuit with 1Q Clifford gates appended to it
    """
    rm_circuits = []
    for _ in range(num_rms):
        rm_circ = circuit.copy()
        # It shouldn't matter if measurement bits get scrambled
        rm_circ.remove_final_measurements()

        active_qubits = set()
        for instruction in rm_circ.data:
            for qubit in instruction[1]:
                active_qubits.add(qubit.index)

        for q in active_qubits:
            if backend is not None:
                rand_clifford = random_clifford(1).to_circuit()
            else:
                rand_clifford = random_clifford(1).to_instruction()
            rm_circ.compose(rand_clifford, qubits=[q], inplace=True)

        rm_circ.measure_active()
        # if backend is not None and backend.name != "IQMNdonisBackend" and optimize_sqg:
        #     rm_circuits.append(optimize_single_qubit_gates(rm_circ))
        # else:
        rm_circuits.append(transpile(rm_circ, basis_gates=backend.operation_names))

    return rm_circuits


def fidelity_ghz_randomized_measurements(
    dataset: xr.Dataset, qubit_layout, ideal_probabilities: List[Dict[str, int]], num_qubits: int
) -> dict[str, dict[str, Any]]:
    """
    Estimates GHZ state fidelity through cross-correlations of RMs.
    Implementation of Eq. (34) in https://arxiv.org/abs/1812.02624

    Arguments:
        dataset (xr.Dataset):
        qubit_layout: List[int]: The subset of system-qubits used in the protocol
        ideal_probabilities (List[Dict[str, int]]):
        num_qubits (int):
    Returns:
        dict[str, dict[str, Any]]
    """

    idx = dataset.attrs["layout_idx_mapping"][str(qubit_layout)]
    # List for each RM contribution to the fidelity
    fid_rm = []

    # Loop through RMs and add each contribution
    num_rms = len(dataset.attrs["transpiled_circuits"][idx])
    for u in range(num_rms):
        # Probability estimates for noisy measurements
        probabilities_sample = {}
        c_keys = dataset[f"{idx}_state_{u}"].data  # measurements[u].keys()
        num_shots_noisy = sum(dataset[f"{idx}_counts_{u}"].data)
        for k, key in enumerate(c_keys):
            probabilities_sample[key] = dataset[f"{idx}_counts_{u}"].data[k] / num_shots_noisy
        # Keys for corresponding ideal probabilities
        c_id_keys = ideal_probabilities[u].keys()

        p_sum = []
        for sb in c_id_keys:
            for sa in c_keys:
                exponent = hamming(list(sa), list(sb)) * num_qubits
                p_sum.append(np.power(-2, -exponent) * probabilities_sample[sa] * ideal_probabilities[u][sb])
        fid_rm.append((2**num_qubits) * sum(p_sum))
    result = {"Fidelity": {"value": np.mean(fid_rm), "uncertainty": np.std(fid_rm) / np.sqrt(num_rms)}}

    if dataset.attrs["rem"]:
        fid_rm_rem = []
        for u in range(num_rms):
            # Probability estimates for noisy measurements
            probabilities_sample = {}
            c_keys = dataset[f"{idx}_rem_state_{u}"].data  # measurements[u].keys()
            num_shots_noisy = sum(dataset[f"{idx}_rem_counts_{u}"].data)
            for k, key in enumerate(c_keys):
                probabilities_sample[key] = dataset[f"{idx}_rem_counts_{u}"].data[k] / num_shots_noisy
            # Keys for corresponding ideal probabilities
            c_id_keys = ideal_probabilities[u].keys()

            p_sum = []
            for sb in c_id_keys:
                for sa in c_keys:
                    exponent = hamming(list(sa), list(sb)) * num_qubits
                    p_sum.append(np.power(-2, -exponent) * probabilities_sample[sa] * ideal_probabilities[u][sb])
            fid_rm_rem.append((2**num_qubits) * sum(p_sum))
        result.update(
            {"Fidelity_rem": {"value": np.mean(fid_rm_rem), "uncertainty": np.std(fid_rm_rem) / np.sqrt(num_rms)}}
        )
    return result


def fidelity_ghz_coherences(dataset: xr.Dataset, qubit_layout: List[int]) -> dict[str, dict[str, Any]]:
    """
    Estimates the GHZ state fidelity based on the multiple quantum coherences method based on [Mooney, 2021]

    Args:
        dataset: xr.Dataset
            An xarray dataset containing the measurement data
        qubit_layout: List[int]
            The subset of system-qubits used in the protocol

    Returns:
        dict[str, dict[str, Any]]: The ghz fidelity or, if rem=True, fidelity and readout error mitigated fidelity
    """

    num_qubits = len(qubit_layout)
    phases = [np.pi * i / (num_qubits + 1) for i in range(2 * num_qubits + 2)]
    idx = dataset.attrs["layout_idx_mapping"][str(qubit_layout)]
    transpiled_circuits = dataset.attrs["transpiled_circuits"][idx]
    num_shots = dataset.attrs["shots"]
    num_circuits = len(transpiled_circuits)

    # Computing the phase acquired by the |11...1> component for each interval
    complex_coefficients = np.exp(1j * num_qubits * np.array(phases))

    # Loading the counts from the dataset
    counts = xrvariable_to_counts(dataset, f"{idx}", num_circuits)
    all_zero_probability_list = []  # An ordered list for storing the probabilities of returning to the |00..0> state
    for count in counts[1:]:
        if "0" * num_qubits in count.keys():
            probability = count["0" * num_qubits] / num_shots
        else:
            probability = 0
        all_zero_probability_list.append(probability)

    # Extracting coherence parameter i_n using the fourier transform
    i_n = np.abs(np.dot(complex_coefficients, np.array(all_zero_probability_list))) / (len(phases))

    # Extracting the probabilities of the 00...0 and 11...1 bit strings
    probs_direct = {label: count / num_shots for label, count in counts[0].items()}

    # Computing GHZ state fidelity from i_n and the probabilities according to the method in [Mooney, 2021]
    p0 = probs_direct["0" * num_qubits] if "0" * num_qubits in probs_direct.keys() else 0
    p1 = probs_direct["1" * num_qubits] if "1" * num_qubits in probs_direct.keys() else 0
    fidelity = (p0 + p1) / 2 + np.sqrt(i_n)
    result = {"Fidelity": {"value": fidelity, "uncertainty": np.NaN}}

    # Same procedure for error mitigated data
    if dataset.attrs["rem"]:
        probs_mit = xrvariable_to_counts(dataset, f"{idx}_rem", num_circuits)
        all_zero_probability_list_mit = []
        for prob in probs_mit[1:]:
            if "0" * num_qubits in prob.keys():
                probability = prob["0" * num_qubits]
            else:
                probability = 0
            all_zero_probability_list_mit.append(probability)
        i_n_mit = np.abs(np.dot(complex_coefficients, np.array(all_zero_probability_list_mit))) / (len(phases))
        probs_direct_mit = dict(probs_mit[0].items())
        p0_mit = probs_direct_mit["0" * num_qubits] if "0" * num_qubits in probs_direct_mit.keys() else 0
        p1_mit = probs_direct_mit["1" * num_qubits] if "1" * num_qubits in probs_direct_mit.keys() else 0
        fidelity_mit = (p0_mit + p1_mit) / 2 + np.sqrt(i_n_mit)
        result.update({"Fidelity_rem": {"value": fidelity_mit, "uncertainty": np.NaN}})
    return result


def fidelity_analysis(run: BenchmarkRunResult) -> BenchmarkAnalysisResult:
    """Analyze counts and compute the state fidelity

    Args:
        run: RunResult
            The RunResult object containing a dataset with counts and benchmark parameters

    Returns:
        AnalysisResult
            An object containing the dataset, plots, and observations
    """
    dataset = run.dataset
    routine = dataset.attrs["fidelity_routine"]
    qubit_layouts = dataset.attrs["custom_qubits_array"]
    backend_name = dataset.attrs["backend_name"]
    observations: Dict = {idx: {} for idx, _ in enumerate(qubit_layouts)}

<<<<<<< HEAD
    for idx, qubit_layout in enumerate(qubit_layouts):
        if routine == "randomized_measurements":
            ideal_simulator = Aer.get_backend("statevector_simulator")
            ideal_probabilities = []
            all_circuits = run.dataset.attrs["transpiled_circuits"][idx]
            for qc in all_circuits:
                qc_copy = qc.copy()
                qc_copy.remove_final_measurements()
                deflated_qc = reduce_to_active_qubits(qc_copy, backend_name)
                ideal_probabilities.append(dict(sorted(ideal_simulator.run(deflated_qc).result().get_counts().items())))
            result = fidelity_ghz_randomized_measurements(dataset, qubit_layout, ideal_probabilities, len(qubit_layout))
        else:  # default routine == "coherences":
            result = fidelity_ghz_coherences(dataset, qubit_layout)
        observations[idx].update(result)
    return AnalysisResult(dataset=dataset, observations=observations)
=======
    observation_list: list[BenchmarkObservation] = []
    for qubit_layout in qubit_layouts:
        if routine == "randomized_measurements":
            ideal_simulator = Aer.get_backend("statevector_simulator")
            for qubit_layout in qubit_layouts:
                ideal_probabilities = []
                all_circuits = run.dataset.attrs["transpiled_circuits"][str(qubit_layout)][tuple(qubit_layout)]
                for qc in all_circuits:
                    qc_copy = qc.copy()
                    qc_copy.remove_final_measurements()
                    deflated_qc = reduce_to_active_qubits(qc_copy, backend_name)
                    ideal_probabilities.append(
                        dict(sorted(ideal_simulator.run(deflated_qc).result().get_counts().items()))
                    )
                observation_list.extend(
                    [
                        BenchmarkObservation(
                            name=key, identifier=BenchmarkObservationIdentifier(qubit_layout), value=value
                        )
                        for key, value in fidelity_ghz_randomized_measurements(
                            dataset, qubit_layout, ideal_probabilities, len(qubit_layout)
                        ).items()
                    ]
                )
        else:  # default routine == "coherences":
            fidelity = fidelity_ghz_coherences(dataset, qubit_layout)
            observation_list.extend(
                [
                    BenchmarkObservation(
                        name="fidelity", identifier=BenchmarkObservationIdentifier(qubit_layout), value=fidelity[0]
                    )
                ]
            )
            if len(fidelity) > 1:

                observation_list.append(
                    BenchmarkObservation(
                        name="fidelity_rem", identifier=BenchmarkObservationIdentifier(qubit_layout), value=fidelity[1]
                    )
                )
    return BenchmarkAnalysisResult(dataset=dataset, observations=observation_list)
>>>>>>> 553770b8


def generate_ghz_linear(num_qubits: int) -> QuantumCircuit:
    """
    Generates a GHZ state by applying a Hadamard and a series of CX gates in a linear fashion.
    The construction is symmetrized to halve the circuit depth.
    Args:
        num_qubits: the number of qubits of the GHZ state

    Returns:
        A quantum circuit generating a GHZ state of n qubits
    """
    s = int(num_qubits / 2)
    qc = QuantumCircuit(num_qubits)
    qc.h(s)

    for m in range(s, 0, -1):
        qc.cx(m, m - 1)
        if num_qubits % 2 == 0 and m == s:
            continue
        qc.cx(num_qubits - m - 1, num_qubits - m)
    qc.measure_all()
    return qc


def generate_ghz_log_cruz(num_qubits: int) -> QuantumCircuit:
    """
    Generates a GHZ state in log-depth according to https://arxiv.org/abs/1807.05572
    Args:
        num_qubits: the number of qubits of the GHZ state

    Returns:
        A quantum circuit generating a GHZ state of n qubits
    """
    qc = QuantumCircuit(num_qubits)
    qc.h(0)

    for m in range(num_qubits):
        for k in range(2**m):
            if ((2**m) + k) >= num_qubits:
                break
            qc.cx(k, 2**m + k)
    qc.measure_all()
    return qc


def generate_ghz_log_mooney(num_qubits: int) -> QuantumCircuit:
    """
    Generates a GHZ state in log-depth according to https://arxiv.org/abs/2101.08946
    Args:
        num_qubits: the number of qubits of the GHZ state

    Returns:
        A quantum circuit generating a GHZ state of n qubits
    """
    qc = QuantumCircuit(num_qubits)
    qc.h(0)

    aux_n = int(np.ceil(np.log2(num_qubits)))
    for m in range(aux_n, 0, -1):
        for k in range(0, num_qubits, 2**m):
            if k + 2 ** (m - 1) >= num_qubits:
                continue
            qc.cx(k, k + 2 ** (m - 1))
    qc.measure_all()
    return qc


def generate_ghz_spanning_tree(
    graph: Graph,
    qubit_layout: List[int],
    n_state: int | None = None,
) -> Tuple[QuantumCircuit, List[int]]:
    """
    Generates a GHZ state in log-depth by computing a minimal spanning tree for a given coupling map
    Args:
        graph: networkx.Graph
            A graph of the backend coupling map
        qubit_layout: List[int]
            The subset of system-qubits used in the protocol, indexed from 0
        n_state: int
            The number of qubits for which a GHZ state should be created. This values should be smaller or equal to
            the number of qubits in qubit_layout

    Returns:
        qc: QuantumCircuit
            A quantum circuit generating a GHZ state of n qubits
        participating_qubits: List[int]
            The list of qubits on which the GHZ state is defined. This is a subset of qubit_layout with size n_state
    """

    cx_map = get_cx_map(qubit_layout, graph)
    if n_state is None:
        n_state = len(cx_map) + 1
    participating_qubits = set(qubit for pair in cx_map[: n_state - 1] for qubit in pair)

    relabeling = {idx_old: idx_new for idx_new, idx_old in enumerate(participating_qubits)}
    qc = QuantumCircuit(n_state, name="ghz")
    qc.h([relabeling[cx_map[0][0]]])
    for _, pair in zip(np.arange(n_state - 1), cx_map):
        relabeled_pair = [relabeling[pair[0]], relabeling[pair[1]]]
        qc.barrier(relabeled_pair)
        qc.cx(*relabeled_pair)
    qc.measure_active()
    return qc, list(participating_qubits)


def extract_fidelities(cal_url: str, qubit_layout: List[int]) -> Tuple[List[List[int]], List[float]]:
    """Returns couplings and CZ-fidelities from calibration data URL

    Args:
        cal_url: str
            The url under which the calibration data for the backend can be found
        qubit_layout: List[int]
            The subset of system-qubits used in the protocol, indexed from 0
    Returns:
        list_couplings: List[List[int]]
            A list of pairs, each of which is a qubit coupling for which the calibration
            data contains a fidelity.
        list_fids: List[float]
            A list of CZ fidelities from the calibration url, ordered in the same way as list_couplings
    """

    byteobj = BytesIO()  # buffer creation
    curlobj = pycurl.Curl()  # pylint: disable=c-extension-no-member
    curlobj.setopt(curlobj.URL, f"{cal_url}")  # type: ignore
    curlobj.setopt(curlobj.WRITEDATA, byteobj)  # type: ignore
    curlobj.perform()  # perform file transfer
    curlobj.close()  # end of session
    body = byteobj.getvalue()
    res = json.loads(body.decode())

    qubit_mapping = {qubit: idx for idx, qubit in enumerate(qubit_layout)}
    list_couplings = []
    list_fids = []
    for key in res["metrics"]:
        if "irb.cz" in key:
            idx_1 = key.index(".QB")
            idx_2 = key.index("__QB")
            idx_3 = key.index(".fidelity")
            qb1 = int(key[idx_1 + 3 : idx_2]) - 1
            qb2 = int(key[idx_2 + 4 : idx_3]) - 1
            if all([qb1 in qubit_layout, qb2 in qubit_layout]):
                list_couplings.append([qubit_mapping[qb1], qubit_mapping[qb2]])
                list_fids.append(float(res["metrics"][key]["value"]))
    return list_couplings, list_fids


def get_edges(
    coupling_map: CouplingMap,
    qubit_layout: List[int],
    edges_cal: Optional[List[List[int]]] = None,
    fidelities_cal: Optional[List[float]] = None,
):
    """Produces a networkx.Graph from coupling map fidelity information, with edges given by couplings
        and edge weights given by fidelities

    Args:
        coupling_map (CouplingMap):
            The list pairs on which 2-qubit gates are natively supported
        qubit_layout (List[int]):
            The subset of system-qubits used in the protocol, indexed from 0
        edges_cal (Optional[List[List[int]]]):
            A coupling map of qubit pairs that have CZ fidelities in the calibration data
        fidelities_cal (Optional[List[float]]):
            A list of CZ fidelities ordered in the same way as edges_cal

    Returns:
        graph: networkx.Graph
            The final weighted graph for the given calibration or coupling map
    """
    edges_coupling = list(coupling_map.get_edges())[::2]
    edges_patch = []
    for idx, edge in enumerate(edges_coupling):
        if edge[0] in qubit_layout and edge[1] in qubit_layout:
            edges_patch.append([edge[0], edge[1]])

    if fidelities_cal is not None:
        fidelities_cal = list(
            np.minimum(np.array(fidelities_cal), np.ones(len(fidelities_cal)))
        )  # get rid of > 1 fidelities
        fidelities_patch = []
        for edge in edges_patch:
            for idx, edge_2 in enumerate(cast(List[int], edges_cal)):
                if edge == edge_2:
                    fidelities_patch.append(fidelities_cal[idx])
        weights = -np.log(np.array(fidelities_patch))
    else:
        weights = np.ones(len(edges_patch))
    graph = Graph()
    for idx, edge in enumerate(edges_patch):
        graph.add_edge(*edge, weight=weights[idx])
    if not is_connected(graph):
        print("Warning: The subgraph of selected qubit_layout is not connected.")
    return graph


def get_cx_map(qubit_layout: List[int], graph: networkx.Graph) -> list[list[int]]:
    """Calculate the cx_map based on participating qubits and the 2QB gate fidelities between them.

    Uses networkx graph algorithms to calculate the minimal spanning tree of the subgraph defined by qubit_layout.
    The weights are -log(CZ fidelity) for each edge. Then, finds the qubit in the most central position
    by calculating the distances between all qubits. Next, adds CX applications to the list, starting
    from the central qubit, such that the smallest number of layers is executed (most parallel).

    Args:
        qubit_layout: List[int]
            The subset of system-qubits used in the protocol, indexed from 0
        graph: networkx.Graph
            The connectivity graph with edge weight given by CZ fidelities
    Returns:
        cx_map: List[List[int]]
            A list of CX gates for the GHZ generation circuit, starting from the first gate to be applied
    """

    rev_mapping = {component: component for i, component in enumerate(qubit_layout)}
    span = minimum_spanning_tree(graph)
    path = dict(all_pairs_shortest_path(span))
    all_distances = [max(len(path[target_qubit][qubit]) for qubit in qubit_layout) for target_qubit in qubit_layout]
    shortest_distance = min(all_distances)
    central_qubit = qubit_layout[np.argmin(all_distances)]
    all_paths = list(path[central_qubit].values())
    all_paths.sort(key=lambda x: -len(x))
    already_entangled = [central_qubit]
    cx_map = []
    for i in range(1, shortest_distance):
        for qubit_path in all_paths:
            if i < len(qubit_path):
                new_qubit = qubit_path[i]
            else:
                continue
            if new_qubit in already_entangled:
                continue
            cx_map.append([rev_mapping[qubit_path[i - 1]], rev_mapping[new_qubit]])
            already_entangled.append(new_qubit)
    return cx_map


class GHZBenchmark(Benchmark):
    """The GHZ Benchmark estimates the quality of generated Greenberger–Horne–Zeilinger states"""

    analysis_function = staticmethod(fidelity_analysis)
    name = "ghz"

    def __init__(self, backend: IQMBackendBase, configuration: "GHZConfiguration"):
        """Construct the GHZBenchmark class.

        Args:
            backend (IQMBackendBase): the backend to execute the benchmark on
            configuration (QuantumVolumeConfiguration): the configuration of the benchmark
        """
        super().__init__(backend, configuration)

        self.state_generation_routine = configuration.state_generation_routine
        # self.choose_qubits_routine = configuration.choose_qubits_routine
        if configuration.custom_qubits_array:
            self.custom_qubits_array = configuration.custom_qubits_array
        else:
            self.custom_qubits_array = [list(set(chain(*backend.coupling_map)))]
        self.qubit_counts: Sequence[int] | List[int]
        if not configuration.qubit_counts:
            self.qubit_counts = [len(layout) for layout in self.custom_qubits_array]
        else:
            if any(np.max(configuration.qubit_counts) > [len(layout) for layout in self.custom_qubits_array]):
                raise ValueError("The maximum given qubit count is larger than the size of the smallest qubit layout.")
            self.qubit_counts = configuration.qubit_counts
        self.layout_idx_mapping = {str(qubit_layout): idx for idx, qubit_layout in enumerate(self.custom_qubits_array)}

        self.qiskit_optim_level = configuration.qiskit_optim_level
        self.optimize_sqg = configuration.optimize_sqg
        self.fidelity_routine = configuration.fidelity_routine
        self.num_RMs = configuration.num_RMs
        self.rem = configuration.rem
        self.mit_shots = configuration.mit_shots
        self.cal_url = configuration.cal_url
        self.timestamp = strftime("%Y%m%d-%H%M%S")

    # @staticmethod
    # def name() -> str:
    #     return "ghz"

    def generate_native_ghz(self, qubit_layout: List[int], qubit_count: int, routine: str) -> QuantumCircuit:
        """
            Generate a circuit preparing a GHZ state,
            according to a given routine and transpiled to the native gate set and topology
        Args:
            qubit_layout: List[int]
                The subset of system-qubits used in the protocol, indexed from 0
            qubit_count: int
                The number of qubits for which a GHZ state should be created. This values should be smaller or equal to
                the number of qubits in qubit_layout
            routine: str
                The routine to generate the GHZ circuit

        Returns:
            QuantumCircuit implementing GHZ native state
        """
        # num_qubits = len(qubit_layout)
        fixed_coupling_map = set_coupling_map(qubit_layout, self.backend, "fixed")
        idx = self.layout_idx_mapping[str(qubit_layout)]
        ghz_native_transpiled: List[QuantumCircuit]
        if routine == "naive":
            ghz = generate_ghz_linear(qubit_count)
            self.untranspiled_circuits[idx].update({qubit_count: ghz})
            ghz_native_transpiled, _ = perform_backend_transpilation(
                [ghz],
                self.backend,
                qubit_layout,
                fixed_coupling_map,
                qiskit_optim_level=self.qiskit_optim_level,
                optimize_sqg=self.optimize_sqg,
            )
            final_ghz = ghz_native_transpiled
        elif routine == "tree":
            if self.cal_url:
                edges_cal, fidelities_cal = extract_fidelities(self.cal_url, qubit_layout)
                graph = get_edges(self.backend.coupling_map, qubit_layout, edges_cal, fidelities_cal)
            else:
                graph = get_edges(self.backend.coupling_map, qubit_layout)
            ghz, _ = generate_ghz_spanning_tree(graph, qubit_layout, qubit_count)
            self.untranspiled_circuits[idx].update({qubit_count: ghz})
            ghz_native_transpiled, _ = perform_backend_transpilation(
                [ghz],
                self.backend,
                qubit_layout,
                fixed_coupling_map,
                qiskit_optim_level=self.qiskit_optim_level,
                optimize_sqg=self.optimize_sqg,
            )
            final_ghz = ghz_native_transpiled
        else:
            ghz_log = [generate_ghz_log_cruz(qubit_count), generate_ghz_log_mooney(qubit_count)]
            ghz_native_transpiled, _ = perform_backend_transpilation(
                ghz_log,
                self.backend,
                qubit_layout,
                fixed_coupling_map,
                qiskit_optim_level=self.qiskit_optim_level,
                optimize_sqg=self.optimize_sqg,
            )
            # Use either the circuit with min depth after transpilation or min #2q gates
            if ghz_native_transpiled[0].depth() == ghz_native_transpiled[1].depth():
                index_min_2q = np.argmin([c.count_ops()["cz"] for c in ghz_native_transpiled])
                final_ghz = ghz_native_transpiled[index_min_2q]
                self.untranspiled_circuits[idx].update({qubit_count: ghz_log[index_min_2q]})
            else:
                index_min_depth = np.argmin([c.depth() for c in ghz_native_transpiled])
                final_ghz = ghz_native_transpiled[index_min_depth]
                self.untranspiled_circuits[idx].update({qubit_count: ghz_log[index_min_depth]})
        return final_ghz[0]

    def generate_coherence_meas_circuits(self, qubit_layout: List[int], qubit_count: int) -> List[QuantumCircuit]:
        """
        Takes a given GHZ circuit and outputs circuits needed to measure fidelity via mult. q. coherences method

        Args:
            qubit_layout: List[int]
                The subset of system-qubits used in the protocol, indexed from 0
            qubit_count: int
                The number of qubits for which a GHZ state should be created. This values should be smaller or equal to
                the number of qubits in qubit_layout
        Returns:
             qc_list_transpiled: List[QuantumCircuit]
                A list of transpiled quantum circuits to be measured
        """

        idx = self.layout_idx_mapping[str(qubit_layout)]
        qc = self.untranspiled_circuits[idx][qubit_count]
        qc_list = [qc.copy()]

        qc.remove_final_measurements()
        qc_inv = qc.inverse()
        phases = [np.pi * i / (qubit_count + 1) for i in range(2 * qubit_count + 2)]
        for phase in phases:
            qc_phase = qc.copy()
            qc_phase.barrier()
            for qubit, _ in enumerate(qubit_layout):
                qc_phase.p(phase, qubit)
            qc_phase.barrier()
            qc_phase.compose(qc_inv, inplace=True)
            qc_phase.measure_active()
            qc_list.append(qc_phase)

        fixed_coupling_map = set_coupling_map(qubit_layout, self.backend, "fixed")
        qc_list_transpiled, _ = perform_backend_transpilation(
            qc_list,
            self.backend,
            qubit_layout,
            fixed_coupling_map,
            qiskit_optim_level=self.qiskit_optim_level,
            optimize_sqg=self.optimize_sqg,
        )
        self.untranspiled_circuits[idx].update({qubit_count: qc_list})
        return qc_list_transpiled

    def generate_readout_circuit(self, qubit_layout, qubit_count):
        """
        A wrapper for the creation of different circuits to estimate the fidelity

        Args:
            qubit_layout: List[int]
                The subset of system-qubits used in the protocol, indexed from 0
            qubit_count: int
                The number of qubits for which a GHZ state should be created. This values should be smaller or equal to
                the number of qubits in qubit_layout

        Returns:
             all_circuits_list: List[QuantumCircuit]
                A list of transpiled quantum circuits to be measured
        """
        # Generate the list of circuits
        idx = self.layout_idx_mapping[str(qubit_layout)]
        self.untranspiled_circuits[idx] = {}
        self.transpiled_circuits[idx] = {}

        qcvv_logger.info(f"Now generating a {len(qubit_layout)}-qubit GHZ state on qubits {qubit_layout}")
        transpiled_ghz = self.generate_native_ghz(qubit_layout, qubit_count, self.state_generation_routine)

        if self.fidelity_routine == "randomized_measurements":
            all_circuits_list, _ = append_rms(transpiled_ghz, cast(int, self.num_RMs), self.backend)
        elif self.fidelity_routine == "coherences":
            all_circuits_list = self.generate_coherence_meas_circuits(qubit_layout, qubit_count)
        else:
            all_circuits_list = transpiled_ghz

        self.transpiled_circuits.update({idx: all_circuits_list})
        return all_circuits_list

    def add_configuration_to_dataset(self, dataset: xr.Dataset):  # CHECK
        """
        Creates a xarray.Dataset and adds the circuits and configuration metadata to it.

        Args:
            dataset (xr.Dataset):
        Returns:
            xr.Dataset: dataset to be used for further data storage
        """

        for key, value in self.configuration:
            if key == "benchmark":  # Avoid saving the class object
                dataset.attrs[key] = value.name
            else:
                dataset.attrs[key] = value
        dataset.attrs[f"backend_name"] = self.backend.name
        dataset.attrs[f"untranspiled_circuits"] = self.untranspiled_circuits
        dataset.attrs[f"transpiled_circuits"] = self.transpiled_circuits
        dataset.attrs[f"layout_idx_mapping"] = self.layout_idx_mapping

    def execute(self, backend) -> xr.Dataset:
        """
        Executes the benchmark.
        """
        aux_custom_qubits_array = cast(List[List[int]], self.custom_qubits_array).copy()
        dataset = xr.Dataset()

        # Submit all
        all_jobs: Dict = {}
        for idx, qubit_layout in enumerate(aux_custom_qubits_array):
            # for qubit_count in self.qubit_counts[idx]:
            qubit_count = len(qubit_layout)
            circuits = self.generate_readout_circuit(qubit_layout, qubit_count)
            transpiled_circuit_dict = {tuple(qubit_layout): circuits}
            all_jobs[idx], _ = submit_execute(
                transpiled_circuit_dict,
                backend,
                self.shots,
                self.calset_id,
                max_gates_per_batch=self.max_gates_per_batch,
            )
        # Retrieve all
        qcvv_logger.info(f"Retrieving counts and adding counts to dataset...")
        for idx, qubit_layout in enumerate(aux_custom_qubits_array):
            # for qubit_count in self.qubit_counts[idx]:
            identifier = f"{idx}"
            qubit_count = len(qubit_layout)
            counts, _ = retrieve_all_counts(all_jobs[idx])
            dataset, _ = add_counts_to_dataset(counts, identifier, dataset)
            if self.rem:
                qcvv_logger.info(f"Applying readout error mitigation")
                circuits = self.transpiled_circuits[idx]
                rem_results, _ = apply_readout_error_mitigation(backend, circuits, counts, self.mit_shots)
                rem_results_dist = [counts_mit.nearest_probability_distribution() for counts_mit in rem_results]
                dataset, _ = add_counts_to_dataset(rem_results_dist, f"{idx}_rem", dataset)

        self.add_configuration_to_dataset(dataset)
        return dataset


class GHZConfiguration(BenchmarkConfigurationBase):
    """GHZ state configuration

    Attributes:
        benchmark (Type[Benchmark]): GHZBenchmark
        state_generation_routine (str): The routine to construct circuits generating a GHZ state. Possible values:
                                        - "tree" (default): Optimized GHZ state generation circuit in log depth that
                                        takes the qubit coupling and CZ fidelities into account. The algorithm creates
                                        a minimal spanning tree for the qubit layout and chooses an initial qubit
                                        that minimizes largest weighted distance to all other qubits.
                                        - "log": Optimized circuit with parallel application of CX gates such that the
                                        number of CX gates scales logarithmically in the system size. This
                                        implementation currently does not take connectivity on the backend into account.
                                        - "naive": Applies the naive textbook circuit with #CX gates scaling linearly in
                                        the system size.
                                        * If other is specified, assumes "log".
        custom_qubits_array (Optional[Sequence[Sequence[int]]]): A sequence (e.g., Tuple or List) of sequences of
        physical qubit layouts, as specified by integer labels, where the benchmark is meant to be run.
                                        * If None, takes all qubits specified in the backend coupling map.
        qubit_counts (Optional[Sequence[int]]): CURRENTLY NOT SUPPORTED, A sequence (e.g., Tuple or List) of integers
        denoting number of qubits
        for which the benchmark is meant to be run. The largest qubit count provided here has to be smaller than the
        smalles given qubit layout.
        qiskit_optim_level (int): The optimization level used for transpilation to backend architecture.
            * Default: 3
        optimize_sqg (bool): Whether consecutive single qubit gates are optimized for reduced gate count via
        iqm.qiskit_iqm.iqm_transpilation.optimize_single_qubit_gates
            * Default: True
        fidelity_routine (str): The method with which the fidelity is estimated. Possible values:
            - "coherences": The multiple quantum coherences method as in [Mooney, 2021]
            - "randomized_measurements": Fidelity estimation via randomized measurements outlined in
            https://arxiv.org/abs/1812.02624
            * Default is "coherences"
        num_RMs (Optional[int]): The number of randomized measurements used if the respective fidelity routine is chosen
            * Default: 100
        rem (bool): Boolean flag determining if readout error mitigation is used
            * Default: True
        mit_shots (int): Total number of shots for readout error mitigation
            * Default: 1000
        cal_url (Optional[str]): Optional URL where the calibration data for the selected backend can be retrieved from
            The calibration data is used for the "tree" state generation routine to prioritize couplings with high
            CZ fidelity.
            * Default: None
    """

    benchmark: Type[Benchmark] = GHZBenchmark
    state_generation_routine: str = "tree"
    custom_qubits_array: Optional[Sequence[Sequence[int]]] = None
    qubit_counts: Optional[Sequence[int]] = None
    shots: int = 2**10
    qiskit_optim_level: int = 3
    optimize_sqg: bool = True
    fidelity_routine: str = "coherences"
    num_RMs: Optional[int] = 100
    rem: bool = True
    mit_shots: int = 1_000
    cal_url: Optional[str] = None<|MERGE_RESOLUTION|>--- conflicted
+++ resolved
@@ -114,13 +114,12 @@
     Returns:
         dict[str, dict[str, Any]]
     """
-
-    idx = dataset.attrs["layout_idx_mapping"][str(qubit_layout)]
+    idx = BenchmarkObservationIdentifier(qubit_layout).string_identifier
     # List for each RM contribution to the fidelity
     fid_rm = []
 
     # Loop through RMs and add each contribution
-    num_rms = len(dataset.attrs["transpiled_circuits"][idx])
+    num_rms = len(dataset.attrs["transpiled_circuits"][f"{idx}"])
     for u in range(num_rms):
         # Probability estimates for noisy measurements
         probabilities_sample = {}
@@ -137,7 +136,8 @@
                 exponent = hamming(list(sa), list(sb)) * num_qubits
                 p_sum.append(np.power(-2, -exponent) * probabilities_sample[sa] * ideal_probabilities[u][sb])
         fid_rm.append((2**num_qubits) * sum(p_sum))
-    result = {"Fidelity": {"value": np.mean(fid_rm), "uncertainty": np.std(fid_rm) / np.sqrt(num_rms)}}
+    values = {"fidelity": np.mean(fid_rm)}
+    uncertainties = {"fidelity": np.std(fid_rm) / np.sqrt(num_rms)}
 
     if dataset.attrs["rem"]:
         fid_rm_rem = []
@@ -157,10 +157,9 @@
                     exponent = hamming(list(sa), list(sb)) * num_qubits
                     p_sum.append(np.power(-2, -exponent) * probabilities_sample[sa] * ideal_probabilities[u][sb])
             fid_rm_rem.append((2**num_qubits) * sum(p_sum))
-        result.update(
-            {"Fidelity_rem": {"value": np.mean(fid_rm_rem), "uncertainty": np.std(fid_rm_rem) / np.sqrt(num_rms)}}
-        )
-    return result
+        values = values | {"fidelity_rem": np.mean(fid_rm_rem)}
+        uncertainties = uncertainties | {"fidelity_rem": np.std(fid_rm_rem) / np.sqrt(num_rms)}
+    return values, uncertainties
 
 
 def fidelity_ghz_coherences(dataset: xr.Dataset, qubit_layout: List[int]) -> dict[str, dict[str, Any]]:
@@ -179,7 +178,7 @@
 
     num_qubits = len(qubit_layout)
     phases = [np.pi * i / (num_qubits + 1) for i in range(2 * num_qubits + 2)]
-    idx = dataset.attrs["layout_idx_mapping"][str(qubit_layout)]
+    idx = BenchmarkObservationIdentifier(qubit_layout).string_identifier
     transpiled_circuits = dataset.attrs["transpiled_circuits"][idx]
     num_shots = dataset.attrs["shots"]
     num_circuits = len(transpiled_circuits)
@@ -207,7 +206,6 @@
     p0 = probs_direct["0" * num_qubits] if "0" * num_qubits in probs_direct.keys() else 0
     p1 = probs_direct["1" * num_qubits] if "1" * num_qubits in probs_direct.keys() else 0
     fidelity = (p0 + p1) / 2 + np.sqrt(i_n)
-    result = {"Fidelity": {"value": fidelity, "uncertainty": np.NaN}}
 
     # Same procedure for error mitigated data
     if dataset.attrs["rem"]:
@@ -224,8 +222,8 @@
         p0_mit = probs_direct_mit["0" * num_qubits] if "0" * num_qubits in probs_direct_mit.keys() else 0
         p1_mit = probs_direct_mit["1" * num_qubits] if "1" * num_qubits in probs_direct_mit.keys() else 0
         fidelity_mit = (p0_mit + p1_mit) / 2 + np.sqrt(i_n_mit)
-        result.update({"Fidelity_rem": {"value": fidelity_mit, "uncertainty": np.NaN}})
-    return result
+        return [fidelity, fidelity_mit]
+    return [fidelity]
 
 
 def fidelity_analysis(run: BenchmarkRunResult) -> BenchmarkAnalysisResult:
@@ -243,49 +241,34 @@
     routine = dataset.attrs["fidelity_routine"]
     qubit_layouts = dataset.attrs["custom_qubits_array"]
     backend_name = dataset.attrs["backend_name"]
-    observations: Dict = {idx: {} for idx, _ in enumerate(qubit_layouts)}
-
-<<<<<<< HEAD
-    for idx, qubit_layout in enumerate(qubit_layouts):
+
+    observation_list: list[BenchmarkObservation] = []
+    for qubit_layout in qubit_layouts:
         if routine == "randomized_measurements":
             ideal_simulator = Aer.get_backend("statevector_simulator")
             ideal_probabilities = []
+            Id = BenchmarkObservationIdentifier(qubit_layout)
+            idx = Id.string_identifier
             all_circuits = run.dataset.attrs["transpiled_circuits"][idx]
             for qc in all_circuits:
                 qc_copy = qc.copy()
                 qc_copy.remove_final_measurements()
                 deflated_qc = reduce_to_active_qubits(qc_copy, backend_name)
-                ideal_probabilities.append(dict(sorted(ideal_simulator.run(deflated_qc).result().get_counts().items())))
-            result = fidelity_ghz_randomized_measurements(dataset, qubit_layout, ideal_probabilities, len(qubit_layout))
-        else:  # default routine == "coherences":
-            result = fidelity_ghz_coherences(dataset, qubit_layout)
-        observations[idx].update(result)
-    return AnalysisResult(dataset=dataset, observations=observations)
-=======
-    observation_list: list[BenchmarkObservation] = []
-    for qubit_layout in qubit_layouts:
-        if routine == "randomized_measurements":
-            ideal_simulator = Aer.get_backend("statevector_simulator")
-            for qubit_layout in qubit_layouts:
-                ideal_probabilities = []
-                all_circuits = run.dataset.attrs["transpiled_circuits"][str(qubit_layout)][tuple(qubit_layout)]
-                for qc in all_circuits:
-                    qc_copy = qc.copy()
-                    qc_copy.remove_final_measurements()
-                    deflated_qc = reduce_to_active_qubits(qc_copy, backend_name)
-                    ideal_probabilities.append(
-                        dict(sorted(ideal_simulator.run(deflated_qc).result().get_counts().items()))
+                ideal_probabilities.append(
+                    dict(sorted(ideal_simulator.run(deflated_qc).result().get_counts().items()))
+                )
+            values, uncertainties = fidelity_ghz_randomized_measurements(
+                        dataset, qubit_layout, ideal_probabilities, len(qubit_layout)
                     )
-                observation_list.extend(
-                    [
-                        BenchmarkObservation(
-                            name=key, identifier=BenchmarkObservationIdentifier(qubit_layout), value=value
-                        )
-                        for key, value in fidelity_ghz_randomized_measurements(
-                            dataset, qubit_layout, ideal_probabilities, len(qubit_layout)
-                        ).items()
-                    ]
-                )
+            observation_list.extend(
+                [
+                    BenchmarkObservation(
+                        name=key, identifier=BenchmarkObservationIdentifier(qubit_layout), value=value,
+                        uncertainty=uncertainties[key],
+                    )
+                    for key, value in values.items()
+                ]
+            )
         else:  # default routine == "coherences":
             fidelity = fidelity_ghz_coherences(dataset, qubit_layout)
             observation_list.extend(
@@ -296,14 +279,12 @@
                 ]
             )
             if len(fidelity) > 1:
-
                 observation_list.append(
                     BenchmarkObservation(
                         name="fidelity_rem", identifier=BenchmarkObservationIdentifier(qubit_layout), value=fidelity[1]
                     )
                 )
     return BenchmarkAnalysisResult(dataset=dataset, observations=observation_list)
->>>>>>> 553770b8
 
 
 def generate_ghz_linear(num_qubits: int) -> QuantumCircuit:
@@ -570,7 +551,7 @@
             if any(np.max(configuration.qubit_counts) > [len(layout) for layout in self.custom_qubits_array]):
                 raise ValueError("The maximum given qubit count is larger than the size of the smallest qubit layout.")
             self.qubit_counts = configuration.qubit_counts
-        self.layout_idx_mapping = {str(qubit_layout): idx for idx, qubit_layout in enumerate(self.custom_qubits_array)}
+        # self.layout_idx_mapping = {str(qubit_layout): idx for idx, qubit_layout in enumerate(self.custom_qubits_array)}
 
         self.qiskit_optim_level = configuration.qiskit_optim_level
         self.optimize_sqg = configuration.optimize_sqg
@@ -603,7 +584,7 @@
         """
         # num_qubits = len(qubit_layout)
         fixed_coupling_map = set_coupling_map(qubit_layout, self.backend, "fixed")
-        idx = self.layout_idx_mapping[str(qubit_layout)]
+        idx = BenchmarkObservationIdentifier(qubit_layout).string_identifier
         ghz_native_transpiled: List[QuantumCircuit]
         if routine == "naive":
             ghz = generate_ghz_linear(qubit_count)
@@ -670,7 +651,7 @@
                 A list of transpiled quantum circuits to be measured
         """
 
-        idx = self.layout_idx_mapping[str(qubit_layout)]
+        idx = BenchmarkObservationIdentifier(qubit_layout).string_identifier
         qc = self.untranspiled_circuits[idx][qubit_count]
         qc_list = [qc.copy()]
 
@@ -715,7 +696,7 @@
                 A list of transpiled quantum circuits to be measured
         """
         # Generate the list of circuits
-        idx = self.layout_idx_mapping[str(qubit_layout)]
+        idx = BenchmarkObservationIdentifier(qubit_layout).string_identifier
         self.untranspiled_circuits[idx] = {}
         self.transpiled_circuits[idx] = {}
 
@@ -750,7 +731,6 @@
         dataset.attrs[f"backend_name"] = self.backend.name
         dataset.attrs[f"untranspiled_circuits"] = self.untranspiled_circuits
         dataset.attrs[f"transpiled_circuits"] = self.transpiled_circuits
-        dataset.attrs[f"layout_idx_mapping"] = self.layout_idx_mapping
 
     def execute(self, backend) -> xr.Dataset:
         """
@@ -761,7 +741,9 @@
 
         # Submit all
         all_jobs: Dict = {}
-        for idx, qubit_layout in enumerate(aux_custom_qubits_array):
+        for qubit_layout in aux_custom_qubits_array:
+            Id = BenchmarkObservationIdentifier(qubit_layout)
+            idx = Id.string_identifier
             # for qubit_count in self.qubit_counts[idx]:
             qubit_count = len(qubit_layout)
             circuits = self.generate_readout_circuit(qubit_layout, qubit_count)
@@ -775,12 +757,13 @@
             )
         # Retrieve all
         qcvv_logger.info(f"Retrieving counts and adding counts to dataset...")
-        for idx, qubit_layout in enumerate(aux_custom_qubits_array):
+        for qubit_layout in aux_custom_qubits_array:
             # for qubit_count in self.qubit_counts[idx]:
-            identifier = f"{idx}"
+            Id = BenchmarkObservationIdentifier(qubit_layout)
+            idx = Id.string_identifier
             qubit_count = len(qubit_layout)
             counts, _ = retrieve_all_counts(all_jobs[idx])
-            dataset, _ = add_counts_to_dataset(counts, identifier, dataset)
+            dataset, _ = add_counts_to_dataset(counts, idx, dataset)
             if self.rem:
                 qcvv_logger.info(f"Applying readout error mitigation")
                 circuits = self.transpiled_circuits[idx]
