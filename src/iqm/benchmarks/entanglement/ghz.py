--- conflicted
+++ resolved
@@ -622,13 +622,8 @@
                     f"The current backend is a star architecture for which a suboptimal state generation routine is chosen. Consider setting state_generation_routine={routine}."
                 )
             if self.cal_url:
-<<<<<<< HEAD
-                edges_cal, fidelities_cal = extract_fidelities(self.cal_url, qubit_layout)
+                edges_cal, fidelities_cal, _ = extract_fidelities(self.cal_url)
                 graph = get_edges(self.backend.coupling_map, qubit_layout, edges_cal, fidelities_cal)
-=======
-                edges_cal, fidelities_cal, _ = extract_fidelities(self.cal_url)
-                graph = get_edges(effective_coupling_map, qubit_layout, edges_cal, fidelities_cal)
->>>>>>> 5d805187
             else:
                 graph = get_edges(self.backend.coupling_map, qubit_layout)
             ghz, _ = generate_ghz_spanning_tree(graph, qubit_layout, qubit_count)
