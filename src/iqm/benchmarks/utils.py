--- conflicted
+++ resolved
@@ -894,12 +894,7 @@
         circuit_compilation_options (CircuitCompilationOptions): Ability to pass a compilation options object,
             enabling execution with dynamical decoupling, among other options - see qiskit-iqm documentation.
     Returns:
-<<<<<<< HEAD
         List[IQMJob]: a list of IQMJob objects corresponding to the submitted circuits.
-=======
-        List[IQMJob]: the IQMJob objects of the executed circuits.
-
->>>>>>> 30ce34b6
     """
     final_jobs = []
     for k in sorted(
