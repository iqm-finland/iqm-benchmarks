# Copyright 2024 IQM Benchmarks developers
#
# Licensed under the Apache License, Version 2.0 (the "License");
# you may not use this file except in compliance with the License.
# You may obtain a copy of the License at
#
#     http://www.apache.org/licenses/LICENSE-2.0
#
# Unless required by applicable law or agreed to in writing, software
# distributed under the License is distributed on an "AS IS" BASIS,
# WITHOUT WARRANTIES OR CONDITIONS OF ANY KIND, either express or implied.
# See the License for the specific language governing permissions and
# limitations under the License.

"""
General utility functions
"""

from collections import defaultdict
from dataclasses import dataclass
from functools import wraps
from math import floor
import os
from time import time
from typing import Any, Dict, Iterable, List, Literal, Optional, Sequence, Tuple, Union, cast

import matplotlib.pyplot as plt
from more_itertools import chunked
from mthree.utils import final_measurement_mapping
import numpy as np
from numpy.random import Generator
from qiskit import ClassicalRegister, transpile
from qiskit.converters import circuit_to_dag
from qiskit.transpiler import CouplingMap
import requests
from rustworkx import PyGraph, spring_layout, visualization  # pylint: disable=no-name-in-module
import xarray as xr

from iqm.benchmarks.logging_config import qcvv_logger
from iqm.iqm_client.models import CircuitCompilationOptions
from iqm.qiskit_iqm import IQMCircuit as QuantumCircuit
from iqm.qiskit_iqm import transpile_to_IQM
from iqm.qiskit_iqm.fake_backends.fake_adonis import IQMFakeAdonis
from iqm.qiskit_iqm.fake_backends.fake_apollo import IQMFakeApollo
from iqm.qiskit_iqm.iqm_backend import IQMBackendBase
from iqm.qiskit_iqm.iqm_job import IQMJob
from iqm.qiskit_iqm.iqm_provider import IQMProvider
from iqm.qiskit_iqm.iqm_transpilation import optimize_single_qubit_gates


def timeit(f):
    """Calculates the amount of time a function takes to execute

    Args:
        f: The function to add the timing attribute to
    Returns:
        The decorated function execution with logger statement of elapsed time in execution
    """

    @wraps(f)
    def wrap(*args, **kw):
        ts = time()
        result = f(*args, **kw)
        te = time()
        elapsed = te - ts
        if 1.0 <= elapsed <= 60.0:
            qcvv_logger.debug(f'\t"{f.__name__}" took {elapsed:.2f} sec')
        else:
            qcvv_logger.debug(f'\t"{f.__name__}" took {elapsed/60.0:.2f} min')
        return result, elapsed

    return wrap


def bootstrap_counts(
    original_counts: Dict[str, int],
    num_bootstrap_samples: int = 100,
    rgen: Optional[Generator] = None,
    include_original_counts: bool = False,
) -> List[Dict[str, int]]:
    """Returns num_bootstrap_samples resampled copies of the original_counts.

    Args:
        original_counts (Dict[str, int]): The original dictionary of counts to bootstrap from.
        num_bootstrap_samples (int): The number of bootstrapping samples to generate.
            * Default is 100.
        rgen (Optional[Generator]): The random number generator.
            * Default is None: assigns numpy's default_rng().
        include_original_counts (bool): Whether to include the original counts in the returned bootstrapped count samples.
            * Default is False.
    Returns:
        List[Dict[str, int]]: A list of bootstrapped counts.
    """
    if rgen is None:
        rgen = np.random.default_rng()

    keys = list(original_counts.keys())
    values = list(original_counts.values())
    tot_shots = int(sum(values))

    # Pre-calculate cumulative sum and create bins
    cumulative_sum = np.cumsum(values)
    bins = np.insert(cumulative_sum, 0, 0)

    if include_original_counts:
        bs_counts_fast = [original_counts]
    else:
        bs_counts_fast = []

    for _ in range(num_bootstrap_samples):
        # Generate random integers
        random_integers = rgen.integers(low=0, high=tot_shots, size=tot_shots)
        # Bin the random integers
        binned_integers = np.digitize(random_integers, bins) - 1
        # Count occurrences in each bin
        occurrences = np.bincount(binned_integers, minlength=len(keys))
        # Create dictionary mapping keys to occurrence counts
        bs_counts_fast.append(dict(zip(keys, occurrences)))

    return bs_counts_fast


@timeit
def count_2q_layers(circuit_list: List[QuantumCircuit]) -> List[int]:
    """Calculate the number of layers of parallel 2-qubit gates in a list of circuits.

    Args:
        circuit_list (List[QuantumCircuit]): the list of quantum circuits to analyze.

    Returns:
        List[int]: the number of layers of parallel 2-qubit gates in the list of circuits.
    """
    all_number_2q_layers = []
    for circuit in circuit_list:
        dag = circuit_to_dag(circuit)
        layers = list(dag.layers())  # Call the method and convert the result to a list
        parallel_2q_layers = 0

        for layer in layers:
            two_qubit_gates_in_layer = [
                node
                for node in layer["graph"].op_nodes()  # Use op_nodes to get only operation nodes
                if node.op.num_qubits == 2
            ]
            if two_qubit_gates_in_layer:
                parallel_2q_layers += 1
        all_number_2q_layers.append(parallel_2q_layers)

    return all_number_2q_layers


def count_native_gates(
    backend_arg: Union[str, IQMBackendBase], transpiled_qc_list: List[QuantumCircuit]
) -> Dict[str, Dict[str, float]]:
    """Count the number of IQM native gates of each quantum circuit in a list.

    Args:
        backend_arg (str | IQMBackendBase): The backend, either specified as str or as IQMBackendBase.
        transpiled_qc_list: a list of quantum circuits transpiled to ['r','cz','barrier','measure'] gate set.
    Returns:
        Dictionary with
             - outermost keys being native operations.
             - values being Dict[str, float] with mean and standard deviation values of native operation counts.

    """
    if isinstance(backend_arg, str):
        backend = get_iqm_backend(backend_arg)
    else:
        backend = backend_arg

    native_operations = backend.operation_names
    # Some backends may not include "barrier" in the operation_names attribute
    if "barrier" not in native_operations:
        native_operations.append("barrier")

    num_native_operations: Dict[str, List[int]] = {x: [0] for x in native_operations}
    avg_native_operations: Dict[str, Dict[str, float]] = {x: {} for x in native_operations}

    for q in transpiled_qc_list:
        for k in q.count_ops().keys():
            if k not in native_operations:
                raise ValueError(f"Count # of gates: '{k}' is not in the backend's native gate set")
        for op in native_operations:
            if op in q.count_ops().keys():
                num_native_operations[op].append(q.count_ops()[op])

    avg_native_operations.update(
        {
            x: {"Mean": np.mean(num_native_operations[x]), "Std": np.std(num_native_operations[x])}
            for x in native_operations
        }
    )

    return avg_native_operations


# pylint: disable=too-many-branches
def get_iqm_backend(backend_label: str) -> IQMBackendBase:
    """Get the IQM backend object from a backend name (str).

    Args:
        backend_label (str): The name of the IQM backend.
    Returns:
        IQMBackendBase.
    """
    # ****** 5Q star ******
    # Pyrite
    if backend_label.lower() == "pyrite":
        iqm_server_url = "https://cocos.resonance.meetiqm.com/pyrite"
        provider = IQMProvider(iqm_server_url)
        backend_object = provider.get_backend()
    # FakeAdonis
    elif backend_label.lower() in ("iqmfakeadonis", "fakeadonis"):
        backend_object = IQMFakeAdonis()

    # ****** 20Q grid ******
    # Garnet
    elif backend_label.lower() == "garnet":
        iqm_server_url = "https://cocos.resonance.meetiqm.com/garnet"
        provider = IQMProvider(iqm_server_url)
        backend_object = provider.get_backend()
    # FakeApollo
    elif backend_label.lower() in ("iqmfakeapollo", "fakeapollo"):
        backend_object = IQMFakeApollo()

    # ****** 6Q Resonator Star ******
    # Deneb
    elif backend_label.lower() == "deneb":
        iqm_server_url = "https://cocos.resonance.meetiqm.com/deneb"
        provider = IQMProvider(iqm_server_url)
        backend_object = provider.get_backend()

    else:
        raise ValueError(f"Backend {backend_label} not supported. Try 'garnet', 'deneb', 'fakeadonis' or 'fakeapollo'.")

    return backend_object


def marginal_distribution(prob_dist: Dict[str, float], indices: Iterable[int]) -> Dict[str, float]:
    """Compute the marginal distribution over specified bits (indices)

    Params:
    - prob_dist (dict): A dictionary with keys being bitstrings and values are their probabilities
    - indices (list): List of bit indices to marginalize over

    Returns:
    - dict: A dictionary representing the marginal distribution over the specified bits.
    """
    marginal_dist: Dict[str, float] = defaultdict(float)

    for bitstring, prob in prob_dist.items():
        # Extract the bits at the specified indices and form the marginalized bitstring
        marginalized_bitstring = "".join(bitstring[i] for i in indices)
        # Sum up probabilities for each marginalized bitstring
        marginal_dist[marginalized_bitstring] += prob

    return dict(marginal_dist)


@timeit
def perform_backend_transpilation(
    qc_list: List[QuantumCircuit],
    backend: IQMBackendBase,
    qubits: Sequence[int],
    coupling_map: List[List[int]],
    basis_gates: Tuple[str, ...] = ("r", "cz"),
    qiskit_optim_level: int = 1,
    optimize_sqg: bool = False,
    drop_final_rz: bool = True,
    routing_method: Optional[str] = "sabre",
) -> List[QuantumCircuit]:
    """
    Transpile a list of circuits to backend specifications.

    Args:
        qc_list (List[QuantumCircuit]): The original (untranspiled) list of quantum circuits.
        backend (IQMBackendBase ): The backend to execute the benchmark on.
        qubits (Sequence[int]): The qubits to target in the transpilation.
        coupling_map (List[List[int]]): The target coupling map to transpile to.
        basis_gates (Tuple[str, ...]): The basis gates.
        qiskit_optim_level (int): Qiskit "optimization_level" value.
        optimize_sqg (bool): Whether SQG optimization is performed taking into account virtual Z.
        drop_final_rz (bool): Whether the SQG optimizer drops a final RZ gate.
        routing_method (Optional[str]): The routing method employed by Qiskit's transpilation pass.

    Returns:
        List[QuantumCircuit]: A list of transpiled quantum circuits.

    Raises:
        ValueError: if Star topology and label 0 is in qubit layout.
    """

    # Helper function considering whether optimize_sqg is done,
    # and whether the coupling map is reduced (whether final physical layout must be fixed onto an auxiliary QC)
    def transpile_and_optimize(qc, aux_qc=None):
        transpiled = transpile(
            qc,
            basis_gates=basis_gates,
            coupling_map=coupling_map,
            optimization_level=qiskit_optim_level,
            initial_layout=qubits if aux_qc is None else None,
            routing_method=routing_method,
        )
        if optimize_sqg:
            transpiled = optimize_single_qubit_gates(transpiled, drop_final_rz=drop_final_rz)
        if "move" in backend.operation_names:
            transpiled = transpile_to_IQM(
                qc, backend=backend, optimize_single_qubits=optimize_sqg, remove_final_rzs=drop_final_rz
            )
        if aux_qc is not None:
            if "move" in backend.operation_names:
                if 0 in qubits:
                    raise ValueError(
                        "Label 0 is reserved for Resonator - Please specify computational qubit labels (1,2,...)"
                    )
                backend_name = "IQMNdonisBackend"
                transpiled = reduce_to_active_qubits(transpiled, backend_name)
                transpiled = aux_qc.compose(transpiled, qubits=[0] + qubits, clbits=list(range(qc.num_clbits)))
            else:
                transpiled = aux_qc.compose(transpiled, qubits=qubits, clbits=list(range(qc.num_clbits)))

        return transpiled

    qcvv_logger.info(
        f"Transpiling for backend {backend.name} with optimization level {qiskit_optim_level}, "
        f"{routing_method} routing method{' and SQG optimization' if optimize_sqg else ''} all circuits"
    )

    if coupling_map == backend.coupling_map:
        transpiled_qc_list = [transpile_and_optimize(qc) for qc in qc_list]
    else:  # The coupling map will be reduced if the physical layout is to be fixed
        aux_qc_list = [QuantumCircuit(backend.num_qubits, q.num_clbits) for q in qc_list]
        transpiled_qc_list = [transpile_and_optimize(qc, aux_qc=aux_qc_list[idx]) for idx, qc in enumerate(qc_list)]

    return transpiled_qc_list


def reduce_to_active_qubits(circuit: QuantumCircuit, backend_name: Optional[str] = None) -> QuantumCircuit:
    """
    Reduces a quantum circuit to only its active qubits.

    Args:
        backend_name (Optional[str]): The backend name, if any, in which the circuits are defined.
        circuit (QuantumCircuit): The original quantum circuit.

    Returns:
        QuantumCircuit: A new quantum circuit containing only active qubits.
    """
    # Identify active qubits
    active_qubits = set()
    for instruction in circuit.data:
        for qubit in instruction.qubits:
            active_qubits.add(circuit.find_bit(qubit).index)
    if backend_name is not None and backend_name == "IQMNdonisBackend" and 0 not in active_qubits:
        # For star systems, the resonator must always be there, regardless of whether it MOVE gates on it or not
        active_qubits.add(0)

    # Create a mapping from old qubits to new qubits
    active_qubits = set(sorted(active_qubits))
    qubit_map = {old_idx: new_idx for new_idx, old_idx in enumerate(active_qubits)}

    # Create a new quantum circuit with the reduced number of qubits
    reduced_circuit = QuantumCircuit(len(active_qubits))

    # Add classical registers if they exist
    if circuit.num_clbits > 0:
        creg = ClassicalRegister(circuit.num_clbits)
        reduced_circuit.add_register(creg)

    # Copy operations to the new circuit, remapping qubits and classical bits
    for instruction in circuit.data:
        new_qubits = [reduced_circuit.qubits[qubit_map[circuit.find_bit(qubit).index]] for qubit in instruction.qubits]
        new_clbits = [reduced_circuit.clbits[circuit.find_bit(clbit).index] for clbit in instruction.clbits]
        reduced_circuit.append(instruction.operation, new_qubits, new_clbits)

    return reduced_circuit


@timeit
def retrieve_all_counts(iqm_jobs: List[IQMJob], identifier: Optional[str] = None) -> List[Dict[str, int]]:
    """Retrieve the counts from a list of IQMJob objects.
    Args:
        iqm_jobs (List[IQMJob]): The list of IQMJob objects.
        identifier (Optional[str]): a string identifying the job.
    Returns:
        List[Dict[str, int]]: The counts of all the IQMJob objects.
    """
    if identifier is None:
        qcvv_logger.info(f"Retrieving all counts")
    else:
        qcvv_logger.info(f"Retrieving all counts for {identifier}")
    final_counts = []
    for j in iqm_jobs:
        counts = j.result().get_counts()
        if isinstance(counts, list):
            final_counts.extend(counts)
        elif isinstance(counts, dict):
            final_counts.append(counts)

    return final_counts


def retrieve_all_job_metadata(
    iqm_jobs: List[IQMJob],
) -> Dict[str, Dict[str, Any]]:
    """Retrieve the counts from a list of IQMJob objects.
    Args:
        iqm_jobs List[IQMJob]: The list of IQMJob objects.

    Returns:
        Dict[str, Dict[str, Any]]: Relevant metadata of all the IQMJob objects.
    """
    all_meta = {}

    for index, j in enumerate(iqm_jobs):
        all_attributes_j = dir(j)
        all_meta.update(
            {
                "batch_job_"
                + str(index + 1): {
                    "job_id": j.job_id() if "job_id" in all_attributes_j else None,
                    "backend": j.backend().name if "backend" in all_attributes_j else None,
                    "status": j.status().value if "status" in all_attributes_j else None,
                    "circuits_in_batch": (
                        len(cast(List, j.circuit_metadata)) if "circuit_metadata" in all_attributes_j else None
                    ),
                    "shots": j.metadata["shots"] if "shots" in j.metadata.keys() else None,
                    "timestamps": j.metadata["timestamps"] if "timestamps" in j.metadata.keys() else None,
                }
            }
        )

    return all_meta


def set_coupling_map(
    qubits: Sequence[int], backend: IQMBackendBase, physical_layout: Literal["fixed", "batching"] = "fixed"
) -> CouplingMap:
    """Set a coupling map according to the specified physical layout.

    Args:
        qubits (Sequence[int]): the list of physical qubits to consider.
        backend (IQMBackendBase): the backend from IQM.
        physical_layout (Literal["fixed", "batching"]): the physical layout type to consider.
                - "fixed" sets a coupling map restricted to the input qubits -> results will be constrained to measure those qubits.
                - "batching" sets the coupling map of the backend -> results in a benchmark will be "batched" according to final layouts.
                * Default is "fixed".
    Returns:
        A coupling map according to the specified physical layout.

    Raises:
        ValueError: if Star topology and label 0 is in qubit layout.
        ValueError: if the physical layout is not "fixed" or "batching".
    """
    if physical_layout == "fixed":
        if "move" in backend.operation_names:
            if 0 in qubits:
                raise ValueError(
                    "Label 0 is reserved for Resonator - Please specify computational qubit labels (1,2,...)"
                )
            return backend.coupling_map.reduce(mapping=[0] + list(qubits))
        return backend.coupling_map.reduce(mapping=qubits)
    if physical_layout == "batching":
        return backend.coupling_map
    raise ValueError('physical_layout must either be "fixed" or "batching"')


@timeit
def sort_batches_by_final_layout(
    transpiled_circuit_list: List[QuantumCircuit],
) -> Tuple[Dict[Tuple, List[QuantumCircuit]], Dict[Tuple, List[int]]]:
    """Sort batches of circuits according to the final measurement mapping in their corresponding backend.

    Args:
        transpiled_circuit_list (List[QuantumCircuit]): the list of circuits transpiled to a given backend.
    Returns:
        sorted_circuits (Dict[Tuple, List[QuantumCircuit]]): dictionary, keys: final measured qubits, values: corresponding circuits.
        sorted_indices (Dict[Tuple, List[int]]): dictionary, keys: final measured qubits, values: corresponding circuit indices.
    """
    qcvv_logger.info("Now getting the final measurement maps of all circuits")
    all_measurement_maps = [tuple(final_measurement_mapping(qc).values()) for qc in transpiled_circuit_list]
    unique_measurement_maps = set(tuple(sorted(x)) for x in all_measurement_maps)
    sorted_circuits: Dict[Tuple, List[QuantumCircuit]] = {u: [] for u in unique_measurement_maps}
    sorted_indices: Dict[Tuple, List[int]] = {i: [] for i in unique_measurement_maps}
    for index, qc in enumerate(transpiled_circuit_list):
        final_measurement = all_measurement_maps[index]
        final_measurement = tuple(sorted(final_measurement))
        sorted_circuits[final_measurement].append(qc)
        sorted_indices[final_measurement].append(index)

    if len(sorted_circuits) == 1:
        qcvv_logger.info(f"The routing method generated a single batch of circuits to be measured")
    else:
        qcvv_logger.info(f"The routing method generated {len(sorted_circuits)} batches of circuits to be measured")

    return sorted_circuits, sorted_indices


@timeit
def submit_execute(
    sorted_transpiled_qc_list: Dict[Tuple, List[QuantumCircuit]],
    backend: IQMBackendBase,
    shots: int,
    calset_id: Optional[str] = None,
    max_gates_per_batch: Optional[int] = None,
    max_circuits_per_batch: Optional[int] = None,
    circuit_compilation_options: Optional[CircuitCompilationOptions] = None,
) -> List[IQMJob]:
    """Submit for execute a list of quantum circuits on the specified Backend.

    Args:
        sorted_transpiled_qc_list (Dict[Tuple, List[QuantumCircuit]]): the list of quantum circuits to be executed.
        backend (IQMBackendBase): the backend to execute the circuits on.
        shots (int): the number of shots per circuit.
        calset_id (Optional[str]): the calibration set ID.
            * Default is None: uses the latest calibration ID.
        max_gates_per_batch (Optional[int]): the maximum number of gates per batch sent to the backend, used to make manageable batches.
            * Default is None.
        max_circuits_per_batch (Optional[int]): the maximum number of circuits per batch sent to the backend, used to make manageable batches.
            * Default is None.
        circuit_compilation_options (CircuitCompilationOptions): Ability to pass a compilation options object,
            enabling execution with dynamical decoupling, among other options - see qiskit-iqm documentation.
            * Default is None.
    Returns:
        List[IQMJob]: the IQMJob objects of the executed circuits.

    """
    final_jobs = []
    for k in sorted(
        sorted_transpiled_qc_list.keys(),
        key=lambda x: len(sorted_transpiled_qc_list[x]),
        reverse=True,
    ):
        # sorted is so batches are looped from larger to smaller
        qcvv_logger.info(
            f"Submitting batch with {len(sorted_transpiled_qc_list[k])} circuits corresponding to qubits {list(k)}"
        )
        # Divide into batches according to maximum gate count per batch
        if max_gates_per_batch is None and max_circuits_per_batch is None:
            jobs = backend.run(sorted_transpiled_qc_list[k], shots=shots, calibration_set_id=calset_id)
            final_jobs.append(jobs)

<<<<<<< HEAD
        else:
            if max_gates_per_batch is None:
=======
        if max_gates_per_batch is None and max_circuits_per_batch is not None:
            restriction = "max_circuits_per_batch"
            batching_size = max_circuits_per_batch

        elif max_circuits_per_batch is None and max_gates_per_batch is not None:
            restriction = "max_gates_per_batch"
            # Calculate average gate count per quantum circuit
            avg_gates_per_qc = sum(sum(qc.count_ops().values()) for qc in sorted_transpiled_qc_list[k]) / len(
                sorted_transpiled_qc_list[k]
            )
            batching_size = max(1, floor(max_gates_per_batch / avg_gates_per_qc))

        else:  # Both are not None - select the one rendering the smallest batches.
            # Calculate average gate count per quantum circuit
            avg_gates_per_qc = sum(sum(qc.count_ops().values()) for qc in sorted_transpiled_qc_list[k]) / len(
                sorted_transpiled_qc_list[k]
            )
            qcvv_logger.warning(
                "Both max_gates_per_batch and max_circuits_per_batch are not None. Selecting the one giving the smallest batches."
            )
            batching_size = min(max_circuits_per_batch, max(1, floor(max_gates_per_batch / avg_gates_per_qc)))
            if batching_size == max_circuits_per_batch:
>>>>>>> 95e951d0
                restriction = "max_circuits_per_batch"
                batching_size = max_circuits_per_batch

            elif max_circuits_per_batch is None:
                restriction = "max_gates_per_batch"
                # Calculate average gate count per quantum circuit
                avg_gates_per_qc = sum(sum(qc.count_ops().values()) for qc in sorted_transpiled_qc_list[k]) / len(
                    sorted_transpiled_qc_list[k]
                )
                batching_size = max(1, floor(max_gates_per_batch / avg_gates_per_qc))

            else:  # Both are not None - select the one rendering the smallest batches.
                # Calculate average gate count per quantum circuit
                avg_gates_per_qc = sum(sum(qc.count_ops().values()) for qc in sorted_transpiled_qc_list[k]) / len(
                    sorted_transpiled_qc_list[k]
                )
                qcvv_logger.warning(
                    "Both max_gates_per_batch and max_circuits_per_batch are not None. Selecting the one giving the smallest batches."
                )
                batching_size = min(max_circuits_per_batch, max(1, floor(max_gates_per_batch / avg_gates_per_qc)))
                if batching_size == max_circuits_per_batch:
                    restriction = "max_circuits_per_batch"
                else:
                    restriction = "max_gates_per_batch"

            final_batch_jobs = []
            for index, qc_batch in enumerate(chunked(sorted_transpiled_qc_list[k], batching_size)):
                qcvv_logger.info(
                    f"{restriction} restriction: submitting subbatch #{index + 1} with {len(qc_batch)} circuits corresponding to qubits {list(k)}"
                )
                batch_jobs = backend.run(
                    qc_batch,
                    shots=shots,
                    calibration_set_id=calset_id,
                    circuit_compilation_options=circuit_compilation_options,
                )
                final_batch_jobs.append(batch_jobs)
            final_jobs.extend(final_batch_jobs)

    return final_jobs


def xrvariable_to_counts(dataset: xr.Dataset, identifier: str, counts_range: int) -> List[Dict[str, int]]:
    """Retrieve counts from xarray dataset.

    Args:
        dataset (xr.Dataset): the dataset to extract counts from.
        identifier (str): the identifier for the dataset counts.
        counts_range (int): the range of counts to extract (e.g., the amount of circuits that were executed).
    Returns:
        List[Dict[str, int]]: A list of counts dictionaries from the dataset.
    """
    return [
        dict(zip(list(dataset[f"{identifier}_state_{u}"].data), dataset[f"{identifier}_counts_{u}"].data))
        for u in range(counts_range)
    ]


@dataclass
class GraphPositions:
    """A class to store and generate graph positions for different chip layouts.

    This class contains predefined node positions for various quantum chip topologies and
    provides methods to generate positions for different layout types.

    Attributes:
        garnet_positions (Dict[int, Tuple[int, int]]): Mapping of node indices to (x,y) positions for Garnet chip.
        deneb_positions (Dict[int, Tuple[int, int]]): Mapping of node indices to (x,y) positions for Deneb chip.
        predefined_stations (Dict[str, Dict[int, Tuple[int, int]]]): Mapping of chip names to their position dictionaries.
    """

    garnet_positions = {
        0: (5.0, 7.0),
        1: (6.0, 6.0),
        2: (3.0, 7.0),
        3: (4.0, 6.0),
        4: (5.0, 5.0),
        5: (6.0, 4.0),
        6: (7.0, 3.0),
        7: (2.0, 6.0),
        8: (3.0, 5.0),
        9: (4.0, 4.0),
        10: (5.0, 3.0),
        11: (6.0, 2.0),
        12: (1.0, 5.0),
        13: (2.0, 4.0),
        14: (3.0, 3.0),
        15: (4.0, 2.0),
        16: (5.0, 1.0),
        17: (1.0, 3.0),
        18: (2.0, 2.0),
        19: (3.0, 1.0),
    }

    deneb_positions = {
        0: (2.0, 2.0),
        1: (1.0, 1.0),
        3: (2.0, 1.0),
        5: (3.0, 1.0),
        2: (1.0, 3.0),
        4: (2.0, 3.0),
        6: (3.0, 3.0),
    }

    predefined_stations = {
        "Garnet": garnet_positions,
        "Deneb": deneb_positions,
    }

    @staticmethod
    def create_positions(graph: PyGraph, topology: Optional[str] = None) -> Dict[int, Tuple[float, float]]:
        """Generate node positions for a given graph and topology.

        Args:
            graph: The graph to generate positions for.
            topology: The type of layout to generate. Must be either "star" or "crystal".

        Returns:
            A dictionary mapping node indices to (x,y) coordinates.
        """
        n_nodes = len(graph.node_indices())

        if topology == "star":
            # Place center node at (0,0)
            pos = {0: (0.0, 0.0)}

            if n_nodes > 1:
                # Place other nodes in a circle around the center
                angles = np.linspace(0, 2 * np.pi, n_nodes - 1, endpoint=False)
                radius = 1.0

                for i, angle in enumerate(angles, start=1):
                    x = radius * np.cos(angle)
                    y = radius * np.sin(angle)
                    pos[i] = (x, y)

        # Crystal and other topologies
        else:
            # Fix first node position in bottom right
            fixed_pos = {0: (1.0, 1.0)}  # For more consistent layouts

            # Get spring layout with one fixed position
            pos = {
                int(k): (float(v[0]), float(v[1]))
                for k, v in spring_layout(graph, scale=2, pos=fixed_pos, num_iter=300, fixed={0}).items()
            }
        return pos


def extract_fidelities(cal_url: str) -> tuple[list[list[int]], list[float], str]:
    """Returns couplings and CZ-fidelities from calibration data URL

    Args:
        cal_url: str
            The url under which the calibration data for the backend can be found
    Returns:
        list_couplings: List[List[int]]
            A list of pairs, each of which is a qubit coupling for which the calibration
            data contains a fidelity.
        list_fids: List[float]
            A list of CZ fidelities from the calibration url, ordered in the same way as list_couplings
        topology: str
            Name of the chip topology layout, currently either "star" or "crystal"
    """
    headers = {"Accept": "application/json", "Authorization": "Bearer " + os.environ["IQM_TOKEN"]}
    r = requests.get(cal_url, headers=headers, timeout=60)
    calibration = r.json()
    cal_keys = {
        el2["key"]: (i, j) for i, el1 in enumerate(calibration["calibrations"]) for j, el2 in enumerate(el1["metrics"])
    }
    list_couplings = []
    list_fids = []
    if "double_move_gate_fidelity" in cal_keys.keys():
        i, j = cal_keys["double_move_gate_fidelity"]
        topology = "star"
    else:
        i, j = cal_keys["cz_gate_fidelity"]
        topology = "crystal"
    for item in calibration["calibrations"][i]["metrics"][j]["metrics"]:
        qb1 = int(item["locus"][0][2:]) if item["locus"][0] != "COMP_R" else 0
        qb2 = int(item["locus"][1][2:]) if item["locus"][1] != "COMP_R" else 0
        if topology == "star":
            list_couplings.append([qb1, qb2])
        else:
            list_couplings.append([qb1 - 1, qb2 - 1])
        list_fids.append(float(item["value"]))
    calibrated_qubits = set(np.array(list_couplings).reshape(-1))
    qubit_mapping = {qubit: idx for idx, qubit in enumerate(calibrated_qubits)}
    list_couplings = [[qubit_mapping[edge[0]], qubit_mapping[edge[1]]] for edge in list_couplings]

    return list_couplings, list_fids, topology


def plot_layout_fidelity_graph(
    cal_url: str, qubit_layouts: Optional[list[list[int]]] = None, station: Optional[str] = None
):
    """Plot a graph showing the quantum chip layout with fidelity information.

    Creates a visualization of the quantum chip topology where nodes represent qubits
    and edges represent connections between qubits. Edge thickness indicates gate errors
    (thinner edges mean better fidelity) and selected qubits are highlighted in orange.

    Args:
        cal_url: URL to retrieve calibration data from
        qubit_layouts: List of qubit layouts where each layout is a list of qubit indices
        station: Name of the quantum computing station to use predefined positions for.
                If None, positions will be generated algorithmically.

    Returns:
        matplotlib.figure.Figure: The generated figure object containing the graph visualization
    """
    edges_cal, fidelities_cal, topology = extract_fidelities(cal_url)
    weights = -np.log(np.array(fidelities_cal))
    edges_graph = [tuple(edge) + (weight,) for edge, weight in zip(edges_cal, weights)]

    graph = PyGraph()

    # Add nodes
    nodes: set[int] = set()
    for edge in edges_graph:
        nodes.update(edge[:2])
    graph.add_nodes_from(list(nodes))

    # Add edges
    graph.add_edges_from(edges_graph)

    # Define qubit positions in plot
    if station in GraphPositions.predefined_stations:
        pos = GraphPositions.predefined_stations[station]
    else:
        pos = GraphPositions.create_positions(graph, topology)

    # Define node colors
    node_colors = ["lightgrey" for _ in range(len(nodes))]
    if qubit_layouts is not None:
        for qb in {qb for layout in qubit_layouts for qb in layout}:
            node_colors[qb] = "orange"

    # Ensuring weights are in correct order for the plot
    edge_list = graph.edge_list()
    weights_dict = {}
    edge_pos = set()

    # Create a mapping between edge positions as defined in rustworkx and their weights
    for e, w in zip(edge_list, weights):
        pos_tuple = (tuple(pos[e[0]]), tuple(pos[e[1]]))
        weights_dict[pos_tuple] = w
        edge_pos.add(pos_tuple)

    # Get corresponding weights in the same order
    weights_ordered = np.array([weights_dict[edge] for edge in list(edge_pos)])

    plt.subplots(figsize=(6, 6))

    # Draw the graph
    visualization.mpl_draw(
        graph,
        with_labels=True,
        node_color=node_colors,
        pos=pos,
        labels=lambda node: node,
        width=7 * weights_ordered / np.max(weights_ordered),
    )  # type: ignore[call-arg]

    # Add edge labels using matplotlib's annotate
    for edge in edges_graph:
        x1, y1 = pos[edge[0]]
        x2, y2 = pos[edge[1]]
        x = (x1 + x2) / 2
        y = (y1 + y2) / 2
        plt.annotate(
            f"{edge[2]:.1e}",
            xy=(x, y),
            xytext=(0, 0),
            textcoords="offset points",
            ha="center",
            va="center",
            bbox={"boxstyle": "round,pad=0.2", "fc": "white", "ec": "none", "alpha": 0.6},
        )

    plt.gca().invert_yaxis()
    plt.title(
        "Chip layout with selected qubits in orange\n"
        + "and gate errors indicated by edge thickness (thinner is better)"
    )
    plt.show()<|MERGE_RESOLUTION|>--- conflicted
+++ resolved
@@ -513,14 +513,14 @@
         backend (IQMBackendBase): the backend to execute the circuits on.
         shots (int): the number of shots per circuit.
         calset_id (Optional[str]): the calibration set ID.
-            * Default is None: uses the latest calibration ID.
+                * Default is None: uses the latest calibration ID.
         max_gates_per_batch (Optional[int]): the maximum number of gates per batch sent to the backend, used to make manageable batches.
-            * Default is None.
+                * Default is None.
         max_circuits_per_batch (Optional[int]): the maximum number of circuits per batch sent to the backend, used to make manageable batches.
-            * Default is None.
+                * Default is None.
         circuit_compilation_options (CircuitCompilationOptions): Ability to pass a compilation options object,
             enabling execution with dynamical decoupling, among other options - see qiskit-iqm documentation.
-            * Default is None.
+                * Default is None.
     Returns:
         List[IQMJob]: the IQMJob objects of the executed circuits.
 
@@ -540,37 +540,12 @@
             jobs = backend.run(sorted_transpiled_qc_list[k], shots=shots, calibration_set_id=calset_id)
             final_jobs.append(jobs)
 
-<<<<<<< HEAD
         else:
-            if max_gates_per_batch is None:
-=======
-        if max_gates_per_batch is None and max_circuits_per_batch is not None:
-            restriction = "max_circuits_per_batch"
-            batching_size = max_circuits_per_batch
-
-        elif max_circuits_per_batch is None and max_gates_per_batch is not None:
-            restriction = "max_gates_per_batch"
-            # Calculate average gate count per quantum circuit
-            avg_gates_per_qc = sum(sum(qc.count_ops().values()) for qc in sorted_transpiled_qc_list[k]) / len(
-                sorted_transpiled_qc_list[k]
-            )
-            batching_size = max(1, floor(max_gates_per_batch / avg_gates_per_qc))
-
-        else:  # Both are not None - select the one rendering the smallest batches.
-            # Calculate average gate count per quantum circuit
-            avg_gates_per_qc = sum(sum(qc.count_ops().values()) for qc in sorted_transpiled_qc_list[k]) / len(
-                sorted_transpiled_qc_list[k]
-            )
-            qcvv_logger.warning(
-                "Both max_gates_per_batch and max_circuits_per_batch are not None. Selecting the one giving the smallest batches."
-            )
-            batching_size = min(max_circuits_per_batch, max(1, floor(max_gates_per_batch / avg_gates_per_qc)))
-            if batching_size == max_circuits_per_batch:
->>>>>>> 95e951d0
+            if max_gates_per_batch is None and max_circuits_per_batch is not None:
                 restriction = "max_circuits_per_batch"
                 batching_size = max_circuits_per_batch
 
-            elif max_circuits_per_batch is None:
+            elif max_circuits_per_batch is None and max_gates_per_batch is not None:
                 restriction = "max_gates_per_batch"
                 # Calculate average gate count per quantum circuit
                 avg_gates_per_qc = sum(sum(qc.count_ops().values()) for qc in sorted_transpiled_qc_list[k]) / len(
