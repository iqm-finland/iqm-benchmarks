# Copyright 2024 IQM Benchmarks developers
#
# Licensed under the Apache License, Version 2.0 (the "License");
# you may not use this file except in compliance with the License.
# You may obtain a copy of the License at
#
#     http://www.apache.org/licenses/LICENSE-2.0
#
# Unless required by applicable law or agreed to in writing, software
# distributed under the License is distributed on an "AS IS" BASIS,
# WITHOUT WARRANTIES OR CONDITIONS OF ANY KIND, either express or implied.
# See the License for the specific language governing permissions and
# limitations under the License.

"""
General utility functions
"""
from collections import defaultdict
from functools import wraps
import itertools
from math import floor
import os
import random
from time import time
from typing import Any, Dict, Iterable, List, Literal, Optional, Sequence, Set, Tuple, Union, cast
import warnings

from more_itertools import chunked
from mthree.utils import final_measurement_mapping
import networkx as nx
import numpy as np
from numpy.random import Generator
from qiskit import ClassicalRegister, transpile
from qiskit.converters import circuit_to_dag
from qiskit.quantum_info import Pauli
from qiskit.transpiler import CouplingMap
import requests
import xarray as xr

from iqm.benchmarks.logging_config import qcvv_logger
from iqm.iqm_client.models import CircuitCompilationOptions
from iqm.qiskit_iqm import IQMCircuit as QuantumCircuit
from iqm.qiskit_iqm import IQMFakeDeneb, optimize_single_qubit_gates, transpile_to_IQM
from iqm.qiskit_iqm.fake_backends.fake_adonis import IQMFakeAdonis
from iqm.qiskit_iqm.fake_backends.fake_apollo import IQMFakeApollo
from iqm.qiskit_iqm.iqm_backend import IQMBackendBase
from iqm.qiskit_iqm.iqm_job import IQMJob
from iqm.qiskit_iqm.iqm_provider import IQMProvider


# pylint: disable=too-many-lines


def timeit(f):
    """Calculates the amount of time a function takes to execute.

    Args:
        f: The function to add the timing attribute to.
    Returns:
        The decorated function execution with logger statement of elapsed time in execution.
    """

    @wraps(f)
    def wrap(*args, **kw):
        ts = time()
        result = f(*args, **kw)
        te = time()
        elapsed = te - ts
        if 1.0 <= elapsed <= 60.0:
            qcvv_logger.debug(f'\t"{f.__name__}" took {elapsed:.2f} sec')
        else:
            qcvv_logger.debug(f'\t"{f.__name__}" took {elapsed/60.0:.2f} min')
        return result, elapsed

    return wrap


def bootstrap_counts(
    original_counts: Dict[str, int],
    num_bootstrap_samples: int = 100,
    rgen: Optional[Generator] = None,
    include_original_counts: bool = False,
) -> List[Dict[str, int]]:
    """Returns num_bootstrap_samples resampled copies of the original_counts.

    Args:
        original_counts (Dict[str, int]): The original dictionary of counts to bootstrap from.
        num_bootstrap_samples (int): The number of bootstrapping samples to generate.
            * Default is 100.
        rgen (Optional[Generator]): The random number generator.
            * Default is None: assigns numpy's default_rng().
        include_original_counts (bool): Whether to include the original counts in the returned bootstrapped count samples.
            * Default is False.
    Returns:
        List[Dict[str, int]]: A list of bootstrapped counts.
    """
    if rgen is None:
        rgen = np.random.default_rng()

    keys = list(original_counts.keys())
    values = list(original_counts.values())
    tot_shots = int(sum(values))

    # Pre-calculate cumulative sum and create bins
    cumulative_sum = np.cumsum(values)
    bins = np.insert(cumulative_sum, 0, 0)

    if include_original_counts:
        bs_counts_fast = [original_counts]
    else:
        bs_counts_fast = []

    for _ in range(num_bootstrap_samples):
        # Generate random integers
        random_integers = rgen.integers(low=0, high=tot_shots, size=tot_shots)
        # Bin the random integers
        binned_integers = np.digitize(random_integers, bins) - 1
        # Count occurrences in each bin
        occurrences = np.bincount(binned_integers, minlength=len(keys))
        # Create dictionary mapping keys to occurrence counts
        bs_counts_fast.append(dict(zip(keys, occurrences)))

    return bs_counts_fast


@timeit
def count_2q_layers(circuit_list: List[QuantumCircuit]) -> List[int]:
    """Calculate the number of layers of parallel 2-qubit gates in a list of circuits.

    Args:
        circuit_list (List[QuantumCircuit]): the list of quantum circuits to analyze.

    Returns:
        List[int]: the number of layers of parallel 2-qubit gates in the list of circuits.
    """
    all_number_2q_layers = []
    for circuit in circuit_list:
        dag = circuit_to_dag(circuit)
        layers = list(dag.layers())  # Call the method and convert the result to a list
        parallel_2q_layers = 0

        for layer in layers:
            two_qubit_gates_in_layer = [
                node
                for node in layer["graph"].op_nodes()  # Use op_nodes to get only operation nodes
                if node.op.num_qubits == 2
            ]
            if two_qubit_gates_in_layer:
                parallel_2q_layers += 1
        all_number_2q_layers.append(parallel_2q_layers)

    return all_number_2q_layers


def count_native_gates(
    backend_arg: Union[str, IQMBackendBase], transpiled_qc_list: List[QuantumCircuit]
) -> Dict[str, Dict[str, float]]:
    """Count the number of IQM native gates of each quantum circuit in a list.

    Args:
        backend_arg (str | IQMBackendBase): The backend, either specified as str or as IQMBackendBase.
        transpiled_qc_list: a list of quantum circuits transpiled to ['r','cz','barrier','measure'] gate set.
    Returns:
        Dictionary with
             - outermost keys being native operations.
             - values being Dict[str, float] with mean and standard deviation values of native operation counts.

    """
    if isinstance(backend_arg, str):
        backend = get_iqm_backend(backend_arg)
    else:
        backend = backend_arg

    native_operations = backend.operation_names

    if backend.has_resonators():
        native_operations.append("move")
    # Some backends may not include "barrier" in the operation_names attribute
    if "barrier" not in native_operations:
        native_operations.append("barrier")

    num_native_operations: Dict[str, List[int]] = {x: [0] for x in native_operations}
    avg_native_operations: Dict[str, Dict[str, float]] = {x: {} for x in native_operations}

    for q in transpiled_qc_list:
        for k in q.count_ops().keys():
            if k not in native_operations:
                raise ValueError(f"Count # of gates: '{k}' is not in the backend's native gate set")
        for op in native_operations:
            if op in q.count_ops().keys():
                num_native_operations[op].append(q.count_ops()[op])

    avg_native_operations.update(
        {
            x: {"Mean": np.mean(num_native_operations[x]), "Std": np.std(num_native_operations[x])}
            for x in native_operations
        }
    )

    return avg_native_operations


@timeit
def generate_state_tomography_circuits(
    qc: QuantumCircuit,
    active_qubits: Sequence[int],
    measure_other: Optional[Sequence[int]] = None,
    measure_other_name: Optional[str] = None,
    native: bool = True,
) -> Dict[str, QuantumCircuit]:
    """Generate all quantum circuits required for a quantum state tomography experiment.

    Args:
        qc (QuantumCircuit): The quantum circuit.
        active_qubits (Sequence[int]): The qubits to perform tomograhy on.
        measure_other (Optional[Sequence[int]]): Whether to measure other qubits in the qc QuantumCircuit.
            * Default is None.
        measure_other_name (Optional[str]): Name of the classical register to assign measure_other.
        native (bool): Whether circuits are prepared using IQM-native gates.
            * Default is True.
    Returns:
        Dict[str, QuantumCircuit]: A dictionary with keys being Pauli (measurement) strings and values the respective circuit.
            * Pauli strings are ordered for qubit labels in increasing order, e.g., "XY" for active_qubits 4, 1 corresponds to "X" measurement on qubit 1 and "Y" measurement on qubit 4.
    """
    num_qubits = len(active_qubits)

    # Organize all Pauli measurements as circuits
    aux_circ = QuantumCircuit(1)
    sqg_pauli_strings = ("Z", "X", "Y")
    pauli_measurements = {p: aux_circ.copy() for p in sqg_pauli_strings}

    # Avoid transpilation, generate either directly in native basis or in H, S
    if native:
        # Z measurement
        pauli_measurements["Z"].r(0, 0, 0)
        # X measurement
        pauli_measurements["X"].r(np.pi / 2, np.pi / 2, 0)
        pauli_measurements["X"].r(np.pi, 0, 0)
        # Y measurement
        pauli_measurements["Y"].r(-np.pi / 2, 0, 0)
        pauli_measurements["Y"].r(np.pi, np.pi / 4, 0)
    else:
        # Z measurement
        pauli_measurements["Z"].id(0)
        # X measurement
        pauli_measurements["X"].h(0)
        # Y measurement
        pauli_measurements["Y"].sdg(0)
        pauli_measurements["Y"].h(0)

    all_pauli_labels = ["".join(x) for x in itertools.product(sqg_pauli_strings, repeat=num_qubits)]
    all_circuits = {P_n: qc.copy() for P_n in all_pauli_labels}
    for P_n in all_pauli_labels:
        all_circuits[P_n].barrier()
        for q_idx, q_active in enumerate(sorted(active_qubits)):
            all_circuits[P_n].compose(pauli_measurements[P_n[q_idx]], qubits=q_active, inplace=True)

        all_circuits[P_n].barrier()

        register_tomo = ClassicalRegister(len(active_qubits), "tomo_qubits")
        all_circuits[P_n].add_register(register_tomo)
        all_circuits[P_n].measure(active_qubits, register_tomo)

        if measure_other is not None:
            if measure_other_name is None:
                measure_other_name = "non_tomo_qubits"
            register_neighbors = ClassicalRegister(len(measure_other), measure_other_name)
            all_circuits[P_n].add_register(register_neighbors)
            all_circuits[P_n].measure(measure_other, register_neighbors)

    return all_circuits


def get_active_qubits(qc: QuantumCircuit) -> List[int]:
    """Extract active qubits from a quantum circuit.

    Args:
        qc (QuantumCircuit): The quantum circuit to extract active qubits from.
    Returns:
        List[int]: A list of active qubits.
    """
    active_qubits = set()
    for instruction in qc.data:
        for qubit in instruction.qubits:
            active_qubits.add(qc.find_bit(qubit).index)
    return list(active_qubits)


def extract_fidelities(cal_url: str, all_metrics: bool = False) -> Union[
    Tuple[List[List[int]], List[float], str, Dict[int, int]],
    Tuple[List[List[int]], List[float], str, Dict[int, int], Dict[str, Dict[Union[int, Tuple[int, int]], float]]],
]:
    """Returns couplings and CZ-fidelities from calibration data URL

    Args:
        cal_url: str
            The url under which the calibration data for the backend can be found
        all_metrics: bool
            If True, returns a dictionary with all metrics from the calibration data
            Default is False
    Returns:
        list_couplings: List[List[int]]
            A list of pairs, each of which is a qubit coupling for which the calibration
            data contains a fidelity.
        list_fids: List[float]
            A list of CZ fidelities from the calibration url, ordered in the same way as list_couplings
        topology: str
            Name of the chip topology layout, currently either "star" or "crystal"
        qubit_mapping: Dict[int, int]
            Enumerating all calibrated qubits starting from 0. For instance if on a 5 qubit chip the qubits 2, 3 are calibrated,
            the mapping will be {2: 0, 3: 1}.
        metrics_dict: Dict
            Dictionary of all metrics (returned only if all_metrics=True)
            Format: {metric_name: {qubit: value}} for single qubit metrics
            Format: {metric_name: {(qubit_1, qubit_2): value}} for two qubit metrics
    """
    headers = {"Accept": "application/json", "Authorization": "Bearer " + os.environ["IQM_TOKEN"]}
    r = requests.get(cal_url, headers=headers, timeout=60)
    calibration = r.json()
    cal_keys = {
        el2["key"]: (i, j) for i, el1 in enumerate(calibration["calibrations"]) for j, el2 in enumerate(el1["metrics"])
    }
    list_couplings = []
    list_fids = []
    if "double_move_gate_fidelity" in cal_keys.keys():
        i, j = cal_keys["double_move_gate_fidelity"]
        topology = "star"
    else:
        i, j = cal_keys["cz_gate_fidelity"]
        topology = "crystal"
    for item in calibration["calibrations"][i]["metrics"][j]["metrics"]:
        qb1 = int(item["locus"][0][2:]) if "COMPR" not in item["locus"][0] else 0
        qb2 = int(item["locus"][1][2:]) if "COMPR" not in item["locus"][1] else 0
        list_couplings.append([qb1, qb2])
        list_fids.append(float(item["value"]))
    calibrated_qubits = set(np.array(list_couplings).reshape(-1))
    # Enumerate all calibrated qubits starting from 0
    qubit_mapping = {qubit: idx for idx, qubit in enumerate(calibrated_qubits)}
    list_couplings = [[qubit_mapping[edge[0]], qubit_mapping[edge[1]]] for edge in list_couplings]

    # If all_metrics is False, only return everything related to CZ fidelites
    if not all_metrics:
        return list_couplings, list_fids, topology, qubit_mapping

    # Process all metrics if all_metrics is True
    metrics_dict: Dict[str, Dict[Union[int, Tuple[int, int]], float]] = {}
    for metric_key, (i, j) in cal_keys.items():
        metric_data = calibration["calibrations"][i]["metrics"][j]["metrics"]
        metrics_dict[metric_key] = {}

        for item in metric_data:
            # Determine if it's a single or two-qubit metric
            if "component" in item:
                # Single qubit metric
                component = item["component"]
                qb_idx = int(component[2:]) if "COMPR" not in component else 0
                metrics_dict[metric_key][qubit_mapping[qb_idx]] = float(item["value"])
            if "locus" in item and len(item["locus"]) == 2:
                # Two qubit metric
                locus = item["locus"]
                qb1_idx = int(locus[0][2:]) if "COMPR" not in locus[0] else 0
                qb2_idx = int(locus[1][2:]) if "COMPR" not in locus[1] else 0
                metrics_dict[metric_key][(qubit_mapping[qb1_idx], qubit_mapping[qb2_idx])] = float(item["value"])

    return list_couplings, list_fids, topology, qubit_mapping, metrics_dict


# pylint: disable=too-many-branches
def get_iqm_backend(backend_label: str) -> IQMBackendBase:
    """Get the IQM backend object from a backend name (str).

    Args:
        backend_label (str): The name of the IQM backend.
    Returns:
        IQMBackendBase.
    """
    # ****** 5Q star ******
    # Pyrite
    if backend_label.lower() == "pyrite":
        iqm_server_url = "https://cocos.resonance.meetiqm.com/pyrite"
        provider = IQMProvider(iqm_server_url)
        backend_object = provider.get_backend()
    # FakeAdonis
    elif backend_label.lower() in ("iqmfakeadonis", "fakeadonis"):
        backend_object = IQMFakeAdonis()

    # ****** 20Q grid ******
    # Garnet
    elif backend_label.lower() == "garnet":
        iqm_server_url = "https://cocos.resonance.meetiqm.com/garnet"
        provider = IQMProvider(iqm_server_url)
        backend_object = provider.get_backend()
    # FakeApollo
    elif backend_label.lower() in ("iqmfakeapollo", "fakeapollo"):
        backend_object = IQMFakeApollo()

    # ****** 6Q Resonator Star ******
    # Deneb
    elif backend_label.lower() == "deneb":
        iqm_server_url = "https://cocos.resonance.meetiqm.com/deneb"
        provider = IQMProvider(iqm_server_url)
        backend_object = provider.get_backend()
    # FakeDeneb
    elif backend_label.lower() in ("iqmfakedeneb", "fakedeneb"):
        backend_object = IQMFakeDeneb()

    # ****** 16Q Resonator Star ******
    # Sirius
    elif backend_label.lower() == "sirius":
        iqm_server_url = "https://cocos.resonance.meetiqm.com/sirius"
        provider = IQMProvider(iqm_server_url)
        backend_object = provider.get_backend()
    # FakeSirius
    # elif backend_label.lower() in ("iqmfakesirius", "fakesirius"):
    #     backend_object = IQMFakeSirius()

    else:
        raise ValueError(
            f"Backend {backend_label} not supported. Try 'garnet', 'deneb', 'sirius', 'fakeadonis' or 'fakeapollo'."
        )

    return backend_object


def get_measurement_mapping(circuit: QuantumCircuit) -> Dict[int, int]:
    """
    Extracts the final measurement mapping (qubits to bits) of a quantum circuit.

    Parameters:
        circuit (QuantumCircuit): The quantum circuit to extract the measurement mapping from.

    Returns:
        dict: A dictionary where keys are qubits and values are classical bits.
    """
    mapping = {}
    for instruction, qargs, cargs in circuit.data:
        if instruction.name == "measure":
            qubit = circuit.find_bit(qargs[0]).registers[0][1]
            cbit = circuit.find_bit(cargs[0]).registers[0][1]
            mapping[qubit] = cbit
    return mapping


def get_neighbors_of_edges(edges: Sequence[Sequence[int]], graph: Sequence[Sequence[int]]) -> Set[int]:
    """Given a Sequence of edges and a graph, return all neighboring nodes of the edges.

    Args:
        edges (Sequence[Sequence[int]]): A sequence of pairs of integers, representing edges of a graph.
        graph (Sequence[Sequence[int]]): The input graph specified as a sequence of edges (Sequence[int]).
    Returns:
        Sequence[int]: list of all neighboring nodes of the input edges.
    """
    neighboring_nodes = set()
    nodes_in_edges = set()

    for u, v in edges:
        nodes_in_edges.add(u)
        nodes_in_edges.add(v)

    for x, y in graph:
        if x in nodes_in_edges:
            neighboring_nodes.add(y)
        if y in nodes_in_edges:
            neighboring_nodes.add(x)
    neighboring_nodes -= nodes_in_edges

    return neighboring_nodes


def get_Pauli_expectation(counts: Dict[str, int], pauli_label: Literal["I", "X", "Y", "Z"]) -> float:
    """Gets an estimate of a Pauli expectation value for a given set of counts and a Pauli measurement label.

    Args:
        counts (Dict[str, int]): A dictionary of counts.
            * NB: keys are assumed to have a single bitstring, i.e., coming from a single classical register.
        pauli_label (str): A Pauli measurement label, specified as a string of I, X, Y, Z characters.

    Raises:
        ValueError: If Pauli labels are not specified in terms of I, X, Y, Z characters.
    Returns:
        float: The estimate of the Pauli expectation value.
    """
    num_qubits = len(list(counts.keys())[0])
    sqg_pauli_strings = ("I", "Z", "X", "Y")
    all_pauli_labels = ["".join(x) for x in itertools.product(sqg_pauli_strings, repeat=num_qubits)]

    if pauli_label not in all_pauli_labels:
        raise ValueError("pauli_label must be specified as a string made up of characters 'I', 'X', 'Y', or 'Z'.")

    expect = 0
    if "I" not in pauli_label:
        for b, count_b in counts.items():
            if b.count("1") % 2 == 0:
                expect += count_b
            else:
                expect -= count_b
        return expect / sum(counts.values())

    non_I_indices = [idx for idx, P in enumerate(pauli_label) if P != "I"]
    for b, count_b in counts.items():
        b_Z_parity = [1 if b[i] == "1" else 0 for i in non_I_indices]
        if sum(b_Z_parity) % 2 == 0:
            expect += count_b
        else:
            expect -= count_b
    return expect / sum(counts.values())


def get_tomography_matrix(pauli_expectations: Dict[str, float]) -> np.ndarray:
    """Reconstructs a density matrix from given Pauli expectations.

    Args:
        pauli_expectations (Dict[str, float]): A dictionary of Pauli expectations, with keys being Pauli strings.
    Raises:
        ValueError: If not all 4**n Pauli expectations are specified.
    Returns:
        np.ndarray: A tomographically reconstructed density matrix.
    """
    num_qubits = len(list(pauli_expectations.keys())[0])
    sqg_pauli_strings = ("I", "Z", "X", "Y")
    all_pauli_labels = ["".join(x) for x in itertools.product(sqg_pauli_strings, repeat=num_qubits)]
    if set(list(pauli_expectations.keys())) != set(all_pauli_labels):
        raise ValueError(
            f"Pauli expectations are incomplete ({len(list(pauli_expectations.keys()))} out of {len(all_pauli_labels)} expectations)"
        )

    rho = np.zeros([2**num_qubits, 2**num_qubits], dtype=complex)
    for pauli_string, pauli_expectation in pauli_expectations.items():
        rho += 2 ** (-num_qubits) * pauli_expectation * Pauli(pauli_string).to_matrix()
    return rho


def marginal_distribution(prob_dist_or_counts: Dict[str, float | int], indices: Iterable[int]) -> Dict[str, float]:
    """Compute the marginal distribution over specified bits (indices).

    Params:
    - prob_dist (Dict[str, float | int]): A dictionary with keys being bitstrings and values are either probabilities or counts
    - indices (Iterable[int]): List of bit indices to marginalize over

    Returns:
    - dict: A dictionary representing the marginal distribution over the specified bits.
    """
    marginal_dist: Dict[str, float] = defaultdict(float)

    for bitstring, prob in prob_dist_or_counts.items():
        # Extract the bits at the specified indices and form the marginalized bitstring
        marginalized_bitstring = "".join(bitstring[i] for i in sorted(indices))
        # Sum up probabilities for each marginalized bitstring
        marginal_dist[marginalized_bitstring] += prob

    return dict(marginal_dist)


def median_with_uncertainty(observations: Sequence[float]) -> Dict[str, float]:
    """Computes the median of a Sequence of float observations and returns value and propagated uncertainty.
    Reference: https://mathworld.wolfram.com/StatisticalMedian.html

    Args:
        observations (Sequence[float]): a Sequence of floating-point numbers.

    Returns:
        Dict[str, float]: a dictionary with keys "value" and "uncertainty" for the median of the input Sequence.
    """
    median = np.median(observations)
    N = len(observations)
    error_from_mean = np.std(observations) / np.sqrt(N)
    median_uncertainty = error_from_mean * np.sqrt(np.pi * N / (2 * (N - 1)))

    return {"value": float(median), "uncertainty": float(median_uncertainty)}


@timeit
def perform_backend_transpilation(
    qc_list: List[QuantumCircuit],
    backend: IQMBackendBase,
    qubits: Sequence[int],
    coupling_map: List[List[int]],
    basis_gates: Sequence[str] = ("r", "cz"),
    qiskit_optim_level: int = 1,
    optimize_sqg: bool = False,
    drop_final_rz: bool = True,
    routing_method: Optional[str] = "sabre",
) -> List[QuantumCircuit]:
    """
    Transpile a list of circuits to backend specifications.

    Args:
        qc_list (List[QuantumCircuit]): The original (untranspiled) list of quantum circuits.
        backend (IQMBackendBase ): The backend to execute the benchmark on.
        qubits (Sequence[int]): The qubits to target in the transpilation.
        coupling_map (List[List[int]]): The target coupling map to transpile to.
        basis_gates (Tuple[str, ...]): The basis gates.
        qiskit_optim_level (int): Qiskit "optimization_level" value.
        optimize_sqg (bool): Whether SQG optimization is performed taking into account virtual Z.
        drop_final_rz (bool): Whether the SQG optimizer drops a final RZ gate.
        routing_method (Optional[str]): The routing method employed by Qiskit's transpilation pass.

    Returns:
        List[QuantumCircuit]: A list of transpiled quantum circuits.

    Raises:
        ValueError: if Star topology and label 0 is in qubit layout.
    """

    # Helper function considering whether optimize_sqg is done,
    # and whether the coupling map is reduced (whether final physical layout must be fixed onto an auxiliary QC)
    def transpile_and_optimize(qc, aux_qc=None):
        if backend.has_resonators():
            coupling_map_red = (
                backend.coupling_map.reduce(qubits[: qc.num_qubits]) if aux_qc is not None else coupling_map
            )
            transpiled = transpile_to_IQM(
                qc,
                backend=backend,
                optimize_single_qubits=optimize_sqg,
                remove_final_rzs=drop_final_rz,
                coupling_map=coupling_map_red,
                # initial_layout=qubits if aux_qc is None else None,
            )
<<<<<<< HEAD

        if aux_qc is not None:
            if backend.has_resonators():
                if backend.num_qubits in qubits:
                    raise ValueError(
                        f"Label {backend.num_qubits} is reserved for Resonator - "
                        f"Please specify computational qubit labels {np.arange(backend.num_qubits)}"
                    )
                backend_topology = "star"
                transpiled = reduce_to_active_qubits(transpiled, backend_topology, backend.num_qubits)
                transpiled = aux_qc.compose(
                    transpiled, qubits=qubits + [backend.num_qubits], clbits=list(range(qc.num_clbits))
                )
            else:
=======
        else:
            transpiled = transpile(
                qc,
                basis_gates=basis_gates,
                coupling_map=coupling_map,
                optimization_level=qiskit_optim_level,
                initial_layout=qubits if aux_qc is None else None,
                routing_method=routing_method,
            )
            if aux_qc is not None:
>>>>>>> d5decf31
                transpiled = aux_qc.compose(transpiled, qubits=qubits, clbits=list(range(qc.num_clbits)))
            if optimize_sqg:
                transpiled = optimize_single_qubit_gates(transpiled, drop_final_rz=drop_final_rz)
        return transpiled

    qcvv_logger.info(
        f"Transpiling for backend {backend.name} with optimization level {qiskit_optim_level}, "
        f"{routing_method} routing method{' including SQG optimization' if qiskit_optim_level>0 else ''} all circuits"
    )

    if coupling_map == backend.coupling_map:
        transpiled_qc_list = [transpile_and_optimize(qc) for qc in qc_list]
    else:  # The coupling map will be reduced if the physical layout is to be fixed
        if backend.has_resonators():
            aux_qc_list = [QuantumCircuit(backend.num_qubits, q.num_clbits) for q in qc_list]
        else:
            aux_qc_list = [QuantumCircuit(backend.num_qubits, q.num_clbits) for q in qc_list]
        transpiled_qc_list = [transpile_and_optimize(qc, aux_qc=aux_qc_list[idx]) for idx, qc in enumerate(qc_list)]

    return transpiled_qc_list


def random_hamiltonian_path(G: nx.Graph, N: int) -> List[Tuple[int, int]]:
    """
    Generates a random Hamiltonian path with N vertices from a given NetworkX graph.

    Args:
        G (networkx.Graph): The input graph.
        N (int): The desired number of vertices in the Hamiltonian path.

    Returns:
        list: A list of edges (tuples of nodes) representing the Hamiltonian path, or an empty list if not possible.
    """
    if N > len(G):
        raise ValueError(
            f"The number of vertices in the Hamiltonian path ({N}) cannot be greater than the number of nodes in the graph ({len(G)})"
        )

    nodes = list(G.nodes)
    random.shuffle(nodes)  # Shuffle nodes to introduce randomness

    for start in nodes:
        path = [start]
        visited = set(path)
        edges = []

        while len(path) < N:
            neighbors = [n for n in G.neighbors(path[-1]) if n not in visited]

            if not neighbors:
                break  # Dead end, stop trying this path

            next_node = random.choice(neighbors)
            edges.append((int(path[-1]), int(next_node)))
            path.append(next_node)
            visited.add(next_node)

        if len(path) == N:
            return edges  # Successfully found a Hamiltonian path of length N

    return []  # No valid path found


def reduce_to_active_qubits(
    circuit: QuantumCircuit, backend_topology: Optional[str] = None, backend_num_qubits=None
) -> QuantumCircuit:
    """
    Reduces a quantum circuit to only its active qubits.

    Args:
        backend_topology (Optional[str]): The backend topology to execute the benchmark on.
        circuit (QuantumCircuit): The original quantum circuit.
        backend_num_qubits (int): The number of qubits in the backend.

    Returns:
        QuantumCircuit: A new quantum circuit containing only active qubits.
    """
    # Identify active qubits
    active_qubits: list | set = set()
    for instruction in circuit.data:
        for qubit in instruction.qubits:
            cast(set, active_qubits).add(circuit.find_bit(qubit).index)
    if backend_topology == "star" and backend_num_qubits not in active_qubits:
        # For star systems, the resonator must always be there, regardless of whether it MOVE gates on it or not
        cast(set, active_qubits).add(backend_num_qubits)

    # Create a mapping from old qubits to new qubits
    active_qubits = list(set(sorted(active_qubits)))
    qubit_map = {old_idx: new_idx for new_idx, old_idx in enumerate(active_qubits)}

    # Create a new quantum circuit with the reduced number of qubits
    reduced_circuit = QuantumCircuit(len(active_qubits))

    # Add classical registers if they exist
    if circuit.num_clbits > 0:
        creg = ClassicalRegister(circuit.num_clbits)
        reduced_circuit.add_register(creg)

    # Copy operations to the new circuit, remapping qubits and classical bits
    for instruction in circuit.data:
        new_qubits = [reduced_circuit.qubits[qubit_map[circuit.find_bit(qubit).index]] for qubit in instruction.qubits]
        new_clbits = [reduced_circuit.clbits[circuit.find_bit(clbit).index] for clbit in instruction.clbits]
        reduced_circuit.append(instruction.operation, new_qubits, new_clbits)

    return reduced_circuit


def remove_directed_duplicates_to_list(cp_map: CouplingMap) -> List[List[int]]:
    """Remove duplicate edges from a coupling map and returns as a list of edges (as a list of pairs of vertices).

    Args:
        cp_map (CouplingMap): A list of pairs of integers, representing a coupling map.
    Returns:
        List[List[int]]: the edges of the coupling map.
    """
    sorted_cp = [sorted(x) for x in list(cp_map)]
    return [list(x) for x in set(map(tuple, sorted_cp))]


@timeit
def retrieve_all_counts(iqm_jobs: List[IQMJob], identifier: Optional[str] = None) -> List[Dict[str, int]]:
    """Retrieve the counts from a list of IQMJob objects.
    Args:
        iqm_jobs (List[IQMJob]): The list of IQMJob objects.
        identifier (Optional[str]): a string identifying the job.
    Returns:
        List[Dict[str, int]]: The counts of all the IQMJob objects.
    """
    if identifier is None:
        qcvv_logger.info(f"Retrieving all counts")
    else:
        qcvv_logger.info(f"Retrieving all counts for {identifier}")
    final_counts = []
    for j in iqm_jobs:
        counts = j.result().get_counts()
        if isinstance(counts, list):
            final_counts.extend(counts)
        elif isinstance(counts, dict):
            final_counts.append(counts)

    return final_counts


def retrieve_all_job_metadata(
    iqm_jobs: List[IQMJob],
) -> Dict[str, Dict[str, Any]]:
    """Retrieve the counts from a list of IQMJob objects.
    Args:
        iqm_jobs List[IQMJob]: The list of IQMJob objects.

    Returns:
        Dict[str, Dict[str, Any]]: Relevant metadata of all the IQMJob objects.
    """
    all_meta = {}

    for index, j in enumerate(iqm_jobs):
        all_attributes_j = dir(j)
        all_meta.update(
            {
                "batch_job_"
                + str(index + 1): {
                    "job_id": j.job_id() if "job_id" in all_attributes_j else None,
                    "backend": j.backend().name if "backend" in all_attributes_j else None,
                    "status": j.status().value if "status" in all_attributes_j else None,
                    "circuits_in_batch": (
                        len(cast(List, j.circuit_metadata)) if "circuit_metadata" in all_attributes_j else None
                    ),
                    "shots": j.metadata["shots"] if "shots" in j.metadata.keys() else None,
                    "timestamps": j.metadata["timestamps"] if "timestamps" in j.metadata.keys() else None,
                }
            }
        )

    return all_meta


def set_coupling_map(
    qubits: Sequence[int], backend: IQMBackendBase, physical_layout: Literal["fixed", "batching"] = "fixed"
) -> CouplingMap:
    """Set a coupling map according to the specified physical layout.

    Args:
        qubits (Sequence[int]): the list of physical qubits to consider.
        backend (IQMBackendBase): the backend from IQM.
        physical_layout (Literal["fixed", "batching"]): the physical layout type to consider.
                - "fixed" sets a coupling map restricted to the input qubits -> results will be constrained to measure those qubits.
                - "batching" sets the coupling map of the backend -> results in a benchmark will be "batched" according to final layouts.
                * Default is "fixed".
    Raises:
        ValueError: if the physical layout is not "fixed" or "batching".
    Returns:
        A coupling map according to the specified physical layout.

    Raises:
        ValueError: if Star topology and label 0 is in qubit layout.
        ValueError: if the physical layout is not "fixed" or "batching".
    """
    if physical_layout == "fixed":
        # if "move" in backend.architecture.gates:
        #     if 0 in qubits:
        #         raise ValueError(
        #             "Label 0 is reserved for Resonator - Please specify computational qubit labels (1,2,...)"
        #         )
        #     return backend.coupling_map.reduce(mapping=[0] + list(qubits))
        return backend.coupling_map.reduce(mapping=qubits)
    if physical_layout == "batching":
        return backend.coupling_map
    raise ValueError('physical_layout must either be "fixed" or "batching"')


def split_sequence_in_chunks(sequence_in: Sequence[Any], split_size: int) -> List[Sequence[Any]]:
    """Split a given Sequence into chunks of a given split size, return as a List of Sequences.

    Args:
        sequence_in (Sequence[Any]): The input list.
        split_size (int): The split size.

    Returns:
        List[Sequence[Any]]: A List of Sequences.
    """
    if split_size > len(sequence_in):
        raise ValueError("The split size should be smaller or equal than the list length")
    if len(sequence_in) % split_size != 0 and (split_size != 1 and split_size != len(sequence_in)):
        qcvv_logger.debug(
            f"Since len(input_list) = {len(sequence_in)} and split_size = {split_size}, the input list will be split into chunks of uneven size!"
        )
        warnings.warn(
            f"Since len(input_list) = {len(sequence_in)} and split_size = {split_size}, the input list will be split into chunks of uneven size!"
        )

    return [sequence_in[i : i + split_size] for i in range(0, len(sequence_in), split_size)]


def split_into_disjoint_pairs(pairs: Sequence[Tuple[int, int]]) -> List[List[Tuple[int, int]]]:
    """
    Split a Sequence of pairs of integers into a List of a minimal number of Lists of disjoint pairs.
    Example: input [(0,3), (2,3), (3,8), (8,13), (13,17), (17,18)] gives
    output [[(0, 3), (8, 13), (17, 18)], [(2, 3), (13, 17)], [(3, 8)]].

    # TODO: enable specifying a max split size of Lists of disjoint pairs. # pylint: disable=fixme

    Args:
        pairs (Sequence[Tuple[int, int]]): The input list of pairs of integers.
    Returns:
        List[List[Tuple[int, int]]]: A List of Lists of disjoint pairs.
    """
    result: List[List[Tuple[int, int]]] = []

    for pair in pairs:
        added = False
        for group in result:
            if not any(elem in pair for p in group for elem in p):
                group.append(pair)
                added = True
                break
        if not added:
            result.append([pair])

    return result


@timeit
def sort_batches_by_final_layout(
    transpiled_circuit_list: List[QuantumCircuit],
) -> Tuple[Dict[Tuple, List[QuantumCircuit]], Dict[Tuple, List[int]]]:
    """Sort batches of circuits according to the final measurement mapping in their corresponding backend.

    Args:
        transpiled_circuit_list (List[QuantumCircuit]): the list of circuits transpiled to a given backend.
    Returns:
        sorted_circuits (Dict[Tuple, List[QuantumCircuit]]): dictionary, keys: final measured qubits, values: corresponding circuits.
        sorted_indices (Dict[Tuple, List[int]]): dictionary, keys: final measured qubits, values: corresponding circuit indices.
    """
    qcvv_logger.info("Now getting the final measurement maps of all circuits")
    all_measurement_maps = [tuple(final_measurement_mapping(qc).values()) for qc in transpiled_circuit_list]
    unique_measurement_maps = set(tuple(sorted(x)) for x in all_measurement_maps)
    sorted_circuits: Dict[Tuple, List[QuantumCircuit]] = {u: [] for u in unique_measurement_maps}
    sorted_indices: Dict[Tuple, List[int]] = {i: [] for i in unique_measurement_maps}
    for index, qc in enumerate(transpiled_circuit_list):
        final_measurement = all_measurement_maps[index]
        final_measurement = tuple(sorted(final_measurement))
        sorted_circuits[final_measurement].append(qc)
        sorted_indices[final_measurement].append(index)

    if len(sorted_circuits) == 1:
        qcvv_logger.info(f"The routing method generated a single batch of circuits to be measured")
    else:
        qcvv_logger.info(f"The routing method generated {len(sorted_circuits)} batches of circuits to be measured")

    return sorted_circuits, sorted_indices


@timeit
def submit_execute(
    sorted_transpiled_qc_list: Dict[Tuple[int] | str, List[QuantumCircuit]],
    backend: IQMBackendBase,
    shots: int,
    calset_id: Optional[str] = None,
    max_gates_per_batch: Optional[int] = None,
    max_circuits_per_batch: Optional[int] = None,
    circuit_compilation_options: Optional[CircuitCompilationOptions] = None,
) -> List[IQMJob]:
    """Submit function to execute lists of quantum circuits on the specified backend,
        organized as a dictionary with keys being identifiers of a batch (normally qubits) and values corresponding lists of quantum circuits.
        The result is returned as a single list of IQMJob objects.

    Args:
        sorted_transpiled_qc_list (Dict[Tuple[int] | str, List[QuantumCircuit]]): A dictionary of lists of quantum circuits to be executed.
            * The keys (Tuple[int] | str) should correspond to final measured qubits.
            * The values (List[QuantumCircuit]) should be the corresponding list (batch) of quantum circuits.
        backend (IQMBackendBase): the backend to execute the circuits on.
        shots (int): the number of shots per circuit.
        calset_id (Optional[str]): the calibration set ID.
            * Default is None: uses the latest calibration ID.
        max_gates_per_batch (Optional[int]): the maximum number of gates per batch sent to the backend, used to make manageable batches.
            * Default is None.
        max_circuits_per_batch (Optional[int]): the maximum number of circuits per batch sent to the backend, used to make manageable batches.
            * Default is None.
        circuit_compilation_options (CircuitCompilationOptions): Ability to pass a compilation options object,
            enabling execution with dynamical decoupling, among other options - see qiskit-iqm documentation.
            * Default is None.
    Returns:
        List[IQMJob]: a list of IQMJob objects corresponding to the submitted circuits.
    """
    final_jobs = []
    for k in sorted(
        sorted_transpiled_qc_list.keys(),
        key=lambda x: len(sorted_transpiled_qc_list[x]),
        reverse=True,
    ):
        # sorted is so batches are looped from larger to smaller
        qcvv_logger.info(
            f"Submitting batch with {len(sorted_transpiled_qc_list[k])} circuits corresponding to qubits {list(k)}"
        )
        # Divide into batches according to maximum gate count per batch
        if max_gates_per_batch is None and max_circuits_per_batch is None:
            jobs = backend.run(sorted_transpiled_qc_list[k], shots=shots, calibration_set_id=calset_id)
            final_jobs.append(jobs)

        else:
            if max_gates_per_batch is None and max_circuits_per_batch is not None:
                restriction = "max_circuits_per_batch"
                batching_size = max_circuits_per_batch

            elif max_circuits_per_batch is None and max_gates_per_batch is not None:
                restriction = "max_gates_per_batch"
                # Calculate average gate count per quantum circuit
                avg_gates_per_qc = sum(sum(qc.count_ops().values()) for qc in sorted_transpiled_qc_list[k]) / len(
                    sorted_transpiled_qc_list[k]
                )
                batching_size = max(1, floor(max_gates_per_batch / avg_gates_per_qc))

            else:  # Both are not None - select the one rendering the smallest batches.
                # Calculate average gate count per quantum circuit
                avg_gates_per_qc = sum(sum(qc.count_ops().values()) for qc in sorted_transpiled_qc_list[k]) / len(
                    sorted_transpiled_qc_list[k]
                )
                qcvv_logger.warning(
                    "Both max_gates_per_batch and max_circuits_per_batch are not None. Selecting the one giving the smallest batches."
                )
                batching_size = min(
                    cast(int, max_circuits_per_batch), max(1, floor(cast(int, max_gates_per_batch) / avg_gates_per_qc))
                )
                if batching_size == max_circuits_per_batch:
                    restriction = "max_circuits_per_batch"
                else:
                    restriction = "max_gates_per_batch"

            final_batch_jobs = []
            for index, qc_batch in enumerate(chunked(sorted_transpiled_qc_list[k], batching_size)):
                qcvv_logger.info(
                    f"{restriction} restriction: submitting subbatch #{index + 1} with {len(qc_batch)} circuits corresponding to qubits {list(k)}"
                )
                batch_jobs = backend.run(
                    qc_batch,
                    shots=shots,
                    calibration_set_id=calset_id,
                    circuit_compilation_options=circuit_compilation_options,
                )
                final_batch_jobs.append(batch_jobs)
            final_jobs.extend(final_batch_jobs)

    return final_jobs


def xrvariable_to_counts(dataset: xr.Dataset, identifier: str, counts_range: int) -> List[Dict[str, int]]:
    """Retrieve counts from xarray dataset.

    Args:
        dataset (xr.Dataset): the dataset to extract counts from.
        identifier (str): the identifier for the dataset counts.
        counts_range (int): the range of counts to extract (e.g., the amount of circuits that were executed).
    Returns:
        List[Dict[str, int]]: A list of counts dictionaries from the dataset.
    """
    return [
        dict(zip(list(dataset[f"{identifier}_state_{u}"].data), dataset[f"{identifier}_counts_{u}"].data))
        for u in range(counts_range)
    ]<|MERGE_RESOLUTION|>--- conflicted
+++ resolved
@@ -617,22 +617,6 @@
                 coupling_map=coupling_map_red,
                 # initial_layout=qubits if aux_qc is None else None,
             )
-<<<<<<< HEAD
-
-        if aux_qc is not None:
-            if backend.has_resonators():
-                if backend.num_qubits in qubits:
-                    raise ValueError(
-                        f"Label {backend.num_qubits} is reserved for Resonator - "
-                        f"Please specify computational qubit labels {np.arange(backend.num_qubits)}"
-                    )
-                backend_topology = "star"
-                transpiled = reduce_to_active_qubits(transpiled, backend_topology, backend.num_qubits)
-                transpiled = aux_qc.compose(
-                    transpiled, qubits=qubits + [backend.num_qubits], clbits=list(range(qc.num_clbits))
-                )
-            else:
-=======
         else:
             transpiled = transpile(
                 qc,
@@ -643,7 +627,6 @@
                 routing_method=routing_method,
             )
             if aux_qc is not None:
->>>>>>> d5decf31
                 transpiled = aux_qc.compose(transpiled, qubits=qubits, clbits=list(range(qc.num_clbits)))
             if optimize_sqg:
                 transpiled = optimize_single_qubit_gates(transpiled, drop_final_rz=drop_final_rz)
