--- conflicted
+++ resolved
@@ -299,12 +299,9 @@
 
         self.circuits.benchmark_circuits = [transpiled_circuits, untranspiled_circuits]
         self.add_configuration_to_dataset(dataset)
-<<<<<<< HEAD
         dataset.attrs["total_submit_time"] = total_submit
         dataset.attrs["total_retrieve_time"] = total_retrieve
-=======
         qcvv_logger.info(f"Run completed")
->>>>>>> 1bb37f03
         return dataset
 
 
