--- conflicted
+++ resolved
@@ -858,19 +858,11 @@
                 str(q): dataset_attrs[q_idx]["polarizations"] for q_idx, q in enumerate(qubits_array, qubits_index)
             }
             average_polarizations[identifier] = {
-<<<<<<< HEAD
                 str(q): dataset_attrs[q_idx]["avg_polarization_nominal_values"]
                 for q_idx, q in enumerate(qubits_array, qubits_index)
             }
             stddevs_from_mean[identifier] = {
                 str(q): dataset_attrs[q_idx]["avg_polatization_stderr"]
-=======
-                str(q): dataset.attrs[q_idx]["average_polarization_nominal_values"]
-                for q_idx, q in enumerate(qubits_array, qubits_index)
-            }
-            stddevs_from_mean[identifier] = {
-                str(q): dataset.attrs[q_idx]["average_polatization_stderr"]
->>>>>>> 44dd14f1
                 for q_idx, q in enumerate(qubits_array, qubits_index)
             }
         else:  # identifier == "clifford"
@@ -882,19 +874,11 @@
                 str(q): dataset_attrs[q_idx]["fidelities"] for q_idx, q in enumerate(qubits_array, qubits_index)
             }
             average_polarizations[identifier] = {
-<<<<<<< HEAD
                 str(q): dataset_attrs[q_idx]["avg_fidelities_nominal_values"]
                 for q_idx, q in enumerate(qubits_array, qubits_index)
             }
             stddevs_from_mean[identifier] = {
                 str(q): dataset_attrs[q_idx]["avg_fidelities_stderr"]
-=======
-                str(q): dataset.attrs[q_idx]["average_fidelities_nominal_values"]
-                for q_idx, q in enumerate(qubits_array, qubits_index)
-            }
-            stddevs_from_mean[identifier] = {
-                str(q): dataset.attrs[q_idx]["average_fidelities_stderr"]
->>>>>>> 44dd14f1
                 for q_idx, q in enumerate(qubits_array, qubits_index)
             }
             fidelity_native1q_value[identifier] = {
@@ -936,19 +920,11 @@
                 for q_idx, q in enumerate(qubits_array, qubits_index)
             }
             average_polarizations[rb_type] = {
-<<<<<<< HEAD
                 str(q): dataset_attrs[q_idx][rb_type]["avg_fidelities_nominal_values"]
                 for q_idx, q in enumerate(qubits_array, qubits_index)
             }
             stddevs_from_mean[rb_type] = {
                 str(q): dataset_attrs[q_idx][rb_type]["avg_fidelities_stderr"]
-=======
-                str(q): dataset.attrs[q_idx][rb_type]["average_fidelities_nominal_values"]
-                for q_idx, q in enumerate(qubits_array, qubits_index)
-            }
-            stddevs_from_mean[rb_type] = {
-                str(q): dataset.attrs[q_idx][rb_type]["average_fidelities_stderr"]
->>>>>>> 44dd14f1
                 for q_idx, q in enumerate(qubits_array, qubits_index)
             }
             fidelity_value[rb_type] = {
