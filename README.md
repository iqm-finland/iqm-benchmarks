--- conflicted
+++ resolved
@@ -4,11 +4,7 @@
 
 
 Below is a list of the benchmarks currently available in the suite:
-<<<<<<< HEAD
-* Gates / Layers: 
-=======
 * Gates / Layers:
->>>>>>> 20ad814e
   - Standard Clifford Randomized Benchmarking [[Phys. Rev. A 85, 042311](https://journals.aps.org/pra/abstract/10.1103/PhysRevA.85.042311) (2012)]
   - Interleaved Randomized Benchmarking [[Phys. Rev. Lett. 109, 080505](https://doi.org/10.1103/PhysRevLett.109.080505) (2012)]
   - Compressive Gate Set Tomography [[PRX Quantum 4, 010325](https://journals.aps.org/prxquantum/abstract/10.1103/PRXQuantum.4.010325) (2023)]
@@ -16,15 +12,9 @@
 * Holistic:
   - Quantum Volume [[Phys. Rev. A 100, 032328](https://doi.org/10.1103/PhysRevA.100.032328) (2019)]
   - CLOPS [[arXiv:2110.14108 [quant-ph]](https://arxiv.org/abs/2110.14108) (2021)]
-<<<<<<< HEAD
-* Entanglement: 
-  - GHZ State Fidelity [[arXiv:0712.0921 [quant-ph]](https://arxiv.org/abs/0712.0921) (2007)]
-* Optimization: 
-=======
 * Entanglement:
   - GHZ State Fidelity [[arXiv:0712.0921 [quant-ph]](https://arxiv.org/abs/0712.0921) (2007)]
 * Optimization:
->>>>>>> 20ad814e
   - Q-Score [[IEEE Trans. Quantum Eng., 2](https://doi.org/10.1109/TQE.2021.3090207) (2021)]
 
 The project is split into different benchmarks, all sharing the `Benchmark` class or the legacy `BenchmarkBase` class. Each individual benchmark takes as an argument their own `BenchmarkConfigurationBase` class. All the (legacy) benchmarks executed at once are wrapped by the `BenchmarkExperiment` class, which handles dependencies among the benchmarks, storing the results, producing the plots...
