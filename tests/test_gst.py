"""Tests for compressive GST benchmark"""

from unittest.mock import patch
import multiprocessing as mp
<<<<<<< HEAD
=======
import numpy as np
>>>>>>> 1bb37f03

from iqm.benchmarks.compressive_gst.compressive_gst import CompressiveGST, GSTConfiguration
from mGST.additional_fns import is_positive
from iqm.qiskit_iqm.fake_backends.fake_apollo import IQMFakeApollo
from iqm.qiskit_iqm.fake_backends.fake_deneb import IQMFakeDeneb
from qiskit.circuit import QuantumCircuit


class TestGST:
    backend = IQMFakeApollo()

    @patch('matplotlib.pyplot.figure')
    def test_1q(self, mock_fig):
        mp.set_start_method("spawn", force=True)
        # Testing minimal gate context
        gate_context = [QuantumCircuit(self.backend.num_qubits) for _ in range(3)]
        gate_context[0].h(0)
        gate_context[1].s(0)
        # config
<<<<<<< HEAD
=======
        qubit_layouts = [[4], [1]]
>>>>>>> 1bb37f03
        minimal_1Q_config = GSTConfiguration(
            qubit_layouts=[[4], [1]],
            gate_set="1QXYI",
            gate_context=gate_context,
<<<<<<< HEAD
            num_circuits=10,
            shots=10,
=======
            num_circuits=50,
            shots=100,
>>>>>>> 1bb37f03
            rank=4,
            bootstrap_samples=2,
            max_iterations=[10, 10],
            parallel_execution=True,
        )
        benchmark = CompressiveGST(self.backend, minimal_1Q_config)
        benchmark.run()
        result = benchmark.analyze()

        for layout in qubit_layouts:
            #Check if all metrics are between 0 and 1 (currently all metrics like fidelity and diamond dist are normalized)
            assert all([0 < metric.value < 1 for metric in result.observations])

            # Check if outcomes satisfy physicality constraints
            X = result.dataset.attrs[f"results_layout_{str(layout)}"]["raw_gates"]
            rho = result.dataset.attrs[f"results_layout_{str(layout)}"]["raw_state"]
            E = result.dataset.attrs[f"results_layout_{str(layout)}"]["raw_POVM"]
            is_positive(X,E,rho) # raises error if any gate set element is not physical

            X = result.dataset.attrs[f"results_layout_{str(layout)}"]["gauge_opt_gates"]
            rho = result.dataset.attrs[f"results_layout_{str(layout)}"]["gauge_opt_state"]
            E = result.dataset.attrs[f"results_layout_{str(layout)}"]["gauge_opt_POVM"]
            is_positive(X,E,rho) # raises error if any gate set element is not physical

            # Check if gates in the Pauli basis have real entries
            gauge_opt_gates_pp = result.dataset.attrs[f"results_layout_{str(layout)}"]['gauge_opt_gates_Pauli_basis']
            assert np.all(np.imag(gauge_opt_gates_pp.reshape(-1)) < 1e-10)

            # Check if GST estimate fits data better than target gate set
            tvd_estimate = float(result.dataset.attrs[f"results_layout_{str(layout)}"]["full_metrics"]["Outcomes and SPAM"]['mean_tvd_estimate_data'][""].split(" ")[0])
            tvd_target = float(result.dataset.attrs[f"results_layout_{str(layout)}"]["full_metrics"]["Outcomes and SPAM"]['mean_tvd_target_data'][""].split(" ")[0])
            assert tvd_estimate < tvd_target

        mock_fig.assert_called()

    @patch('matplotlib.pyplot.figure')
    def test_2q(self, mock_fig):
        mp.set_start_method("spawn", force=True)
<<<<<<< HEAD
        minimal_2Q_GST = GSTConfiguration(
            qubit_layouts=[[2, 3]],
            gate_set="2QXYICZ",
            num_circuits=4,
            shots=10,
            rank=1,
            bootstrap_samples=2,
            max_iterations=[1, 1],
=======
        qubit_layouts = [[2, 3]]
        minimal_2Q_GST = GSTConfiguration(
            qubit_layouts=qubit_layouts,
            gate_set="2QXYICZ",
            num_circuits=100,
            shots=100,
            rank=1,
            bootstrap_samples=2,
            max_iterations=[10, 10],
>>>>>>> 1bb37f03
        )
        benchmark = CompressiveGST(self.backend, minimal_2Q_GST)
        benchmark.run()
        result = benchmark.analyze()

        for layout in qubit_layouts:
            #Check if all metrics are between 0 and 1 (currently all metrics like fidelity and diamond dist are normalized)
            assert all([0 < metric.value < 1 for metric in result.observations])

            # Check if outcomes satisfy physicality constraints
            X = result.dataset.attrs[f"results_layout_{str(layout)}"]["raw_gates"]
            rho = result.dataset.attrs[f"results_layout_{str(layout)}"]["raw_state"]
            E = result.dataset.attrs[f"results_layout_{str(layout)}"]["raw_POVM"]
            is_positive(X,E,rho) # raises error if any gate set element is not physical

            X = result.dataset.attrs[f"results_layout_{str(layout)}"]["gauge_opt_gates"]
            rho = result.dataset.attrs[f"results_layout_{str(layout)}"]["gauge_opt_state"]
            E = result.dataset.attrs[f"results_layout_{str(layout)}"]["gauge_opt_POVM"]
            is_positive(X,E,rho) # raises error if any gate set element is not physical

            # Check if gates in the Pauli basis have real entries
            gauge_opt_gates_pp = result.dataset.attrs[f"results_layout_{str(layout)}"]['gauge_opt_gates_Pauli_basis']
            assert np.all(np.imag(gauge_opt_gates_pp.reshape(-1)) < 1e-10)

            # Check if GST estimate fits data better than target gate set
            tvd_estimate = float(result.dataset.attrs[f"results_layout_{str(layout)}"]["full_metrics"]["Outcomes and SPAM"]['mean_tvd_estimate_data'][""].split(" ")[0])
            tvd_target = float(result.dataset.attrs[f"results_layout_{str(layout)}"]["full_metrics"]["Outcomes and SPAM"]['mean_tvd_target_data'][""].split(" ")[0])
            assert tvd_estimate < tvd_target

        mock_fig.assert_called()


class TestGSTDeneb(TestGST):
    backend = IQMFakeDeneb()<|MERGE_RESOLUTION|>--- conflicted
+++ resolved
@@ -2,10 +2,7 @@
 
 from unittest.mock import patch
 import multiprocessing as mp
-<<<<<<< HEAD
-=======
 import numpy as np
->>>>>>> 1bb37f03
 
 from iqm.benchmarks.compressive_gst.compressive_gst import CompressiveGST, GSTConfiguration
 from mGST.additional_fns import is_positive
@@ -25,21 +22,13 @@
         gate_context[0].h(0)
         gate_context[1].s(0)
         # config
-<<<<<<< HEAD
-=======
         qubit_layouts = [[4], [1]]
->>>>>>> 1bb37f03
         minimal_1Q_config = GSTConfiguration(
             qubit_layouts=[[4], [1]],
             gate_set="1QXYI",
             gate_context=gate_context,
-<<<<<<< HEAD
-            num_circuits=10,
-            shots=10,
-=======
             num_circuits=50,
             shots=100,
->>>>>>> 1bb37f03
             rank=4,
             bootstrap_samples=2,
             max_iterations=[10, 10],
@@ -78,16 +67,6 @@
     @patch('matplotlib.pyplot.figure')
     def test_2q(self, mock_fig):
         mp.set_start_method("spawn", force=True)
-<<<<<<< HEAD
-        minimal_2Q_GST = GSTConfiguration(
-            qubit_layouts=[[2, 3]],
-            gate_set="2QXYICZ",
-            num_circuits=4,
-            shots=10,
-            rank=1,
-            bootstrap_samples=2,
-            max_iterations=[1, 1],
-=======
         qubit_layouts = [[2, 3]]
         minimal_2Q_GST = GSTConfiguration(
             qubit_layouts=qubit_layouts,
@@ -97,7 +76,6 @@
             rank=1,
             bootstrap_samples=2,
             max_iterations=[10, 10],
->>>>>>> 1bb37f03
         )
         benchmark = CompressiveGST(self.backend, minimal_2Q_GST)
         benchmark.run()
