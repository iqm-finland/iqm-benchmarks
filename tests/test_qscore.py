--- conflicted
+++ resolved
@@ -19,11 +19,7 @@
             use_virtual_node=True,
             use_classically_optimized_angles=True,
             choose_qubits_routine="custom",
-<<<<<<< HEAD
-            custom_qubits_array=[[2], [2, 0], [2, 0, 1], [2, 0, 1, 3], [2, 0, 1, 3, 4]],
-=======
             custom_qubits_array=[[2, 3], [2, 3, 4], [2, 3, 4, 5], [2, 3, 4, 5, 6]],
->>>>>>> 849d094e
             seed=1,
             REM=True,
             mit_shots=10,
