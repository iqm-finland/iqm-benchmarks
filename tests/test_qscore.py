--- conflicted
+++ resolved
@@ -1,22 +1,14 @@
 """Tests for Qscore estimation"""
 
 from iqm.benchmarks.optimization.qscore import *
-<<<<<<< HEAD
-from iqm.qiskit_iqm.fake_backends.fake_apollo import IQMFakeApollo
-=======
 from iqm.qiskit_iqm.fake_backends.fake_adonis import IQMFakeAdonis
->>>>>>> f85acfd6
 from iqm.qiskit_iqm.fake_backends.fake_deneb import IQMFakeDeneb
 
 
 class TestQScore:
-<<<<<<< HEAD
-    backend = IQMFakeApollo()
-=======
     backend = IQMFakeAdonis()
     qpu_topology = "crystal"
     custom_qubits_array = [[0], [0, 2], [0, 1, 2], [0, 1, 2, 3], [0, 1, 2, 3, 4]]
->>>>>>> f85acfd6
 
     def test_qscore(self):
         EXAMPLE_QSCORE = QScoreConfiguration(
@@ -29,11 +21,7 @@
             use_virtual_node=True,
             use_classically_optimized_angles=True,
             choose_qubits_routine="custom",
-<<<<<<< HEAD
-            custom_qubits_array=[[2, 3], [2, 3, 4], [2, 3, 4, 5], [2, 3, 4, 5, 6]],
-=======
             custom_qubits_array=self.custom_qubits_array,
->>>>>>> f85acfd6
             seed=1,
             REM=True,
             mit_shots=10,
@@ -44,10 +32,6 @@
         benchmark.analyze()
 
 class TestQScoreDeneb(TestQScore):
-<<<<<<< HEAD
-    backend = IQMFakeDeneb()
-=======
     backend = IQMFakeDeneb()
     qpu_topology = "star"
-    custom_qubits_array = [[1], [1, 2], [1, 2, 3], [1, 2, 3, 4], [1, 2, 3, 4, 5], [1, 2, 3, 4, 5, 6]]
->>>>>>> f85acfd6
+    custom_qubits_array = [[1], [1, 2], [1, 2, 3], [1, 2, 3, 4], [1, 2, 3, 4, 5], [1, 2, 3, 4, 5, 6]]