--- conflicted
+++ resolved
@@ -15,13 +15,8 @@
     @patch('matplotlib.pyplot.figure')
     def test_state_tomo(self, mock_fig):
         MINIMAL_GRAPHSTATE = GraphStateConfiguration(
-<<<<<<< HEAD
             qubits=[3,4,5],
             shots=2 ** 10,
-=======
-            qubits=list(range(5)),
-            shots=2**10,
->>>>>>> 96123738
             tomography="state_tomography",
             num_bootstraps=10,
         )
